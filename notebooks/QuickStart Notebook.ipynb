--- conflicted
+++ resolved
@@ -9,17 +9,11 @@
   },
   {
    "cell_type": "code",
-   "metadata": {
-<<<<<<< HEAD
-    "tags": [],
-    "ExecuteTime": {
-     "end_time": "2024-08-21T22:34:43.080716Z",
-     "start_time": "2024-08-21T22:34:41.531456Z"
-    }
-=======
-    "tags": []
->>>>>>> 226a506a
-   },
+   "execution_count": null,
+   "metadata": {
+    "tags": []
+   },
+   "outputs": [],
    "source": [
     "import os\n",
     "from datetime import date, datetime\n",
@@ -51,9 +45,7 @@
     "from django.contrib.auth import get_user_model\n",
     "from django_ledger.io import roles\n",
     "from django_ledger.io.io_library import IOBluePrint, IOLibrary"
-   ],
-   "outputs": [],
-   "execution_count": 1
+   ]
   },
   {
    "cell_type": "markdown",
@@ -64,17 +56,11 @@
   },
   {
    "cell_type": "code",
-   "metadata": {
-<<<<<<< HEAD
-    "tags": [],
-    "ExecuteTime": {
-     "end_time": "2024-08-21T22:34:46.102478Z",
-     "start_time": "2024-08-21T22:34:46.095075Z"
-    }
-=======
-    "tags": []
->>>>>>> 226a506a
-   },
+   "execution_count": null,
+   "metadata": {
+    "tags": []
+   },
+   "outputs": [],
    "source": [
     "# change this to your preferred django username...\n",
     "MY_USERNAME = 'ceo_user'\n",
@@ -87,9 +73,7 @@
     "    user_model = UserModel(username=MY_USERNAME)\n",
     "    user_model.set_password(MY_PASSWORD)\n",
     "    user_model.save()"
-   ],
-   "outputs": [],
-   "execution_count": 2
+   ]
   },
   {
    "cell_type": "markdown",
@@ -100,17 +84,11 @@
   },
   {
    "cell_type": "code",
-   "metadata": {
-<<<<<<< HEAD
-    "tags": [],
-    "ExecuteTime": {
-     "end_time": "2024-08-21T22:34:50.254830Z",
-     "start_time": "2024-08-21T22:34:50.244243Z"
-    }
-=======
-    "tags": []
->>>>>>> 226a506a
-   },
+   "execution_count": null,
+   "metadata": {
+    "tags": []
+   },
+   "outputs": [],
    "source": [
     "ENTITY_NAME = 'One Big Company, LLC'\n",
     "\n",
@@ -122,20 +100,7 @@
     ")\n",
     "\n",
     "entity_model"
-   ],
-   "outputs": [
-    {
-     "data": {
-      "text/plain": [
-       "<EntityModel: EntityModel one-big-company-llc-3xpl4doy: One Big Company, LLC>"
-      ]
-     },
-     "execution_count": 3,
-     "metadata": {},
-     "output_type": "execute_result"
-    }
-   ],
-   "execution_count": 3
+   ]
   },
   {
    "cell_type": "markdown",
