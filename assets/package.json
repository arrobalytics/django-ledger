--- conflicted
+++ resolved
@@ -10,7 +10,6 @@
     "chart.js": "^2.9.4",
     "json-schema": "^0.4.0",
     "pikaday": "^1.8.2",
-    "trim-newlines": "^4.0.2",
     "vue": "^2.6.12",
     "vue-class-component": "^7.2.6"
   },
@@ -19,12 +18,7 @@
     "file-loader": "^6.2.0",
     "less": "^4.1.1",
     "less-loader": "^8.0.0",
-<<<<<<< HEAD
-    "mini-css-extract-plugin": "^2.4.2",
     "node-sass": "^5.0.0",
-=======
-    "node-sass": "^7.0.1",
->>>>>>> 2dec4355
     "sass-loader": "^11.0.1",
     "style-loader": "^2.0.0",
     "ts-loader": "^8.1.0",
