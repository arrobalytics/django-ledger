--- conflicted
+++ resolved
@@ -352,7 +352,7 @@
                 "sha256:6f62d78e2f89b4500b080fe3a81690850cd254227f27f75c3a0c491a1f351ba7",
                 "sha256:e8443a5e7a020e9d7f97f1d7d9cd17c88bcb3bc7e218bf9cf5095fe550be2951"
             ],
-            "markers": "python_version < '4.0' and python_full_version >= '3.6.1'",
+            "markers": "python_version < '4' and python_full_version >= '3.6.1'",
             "version": "==5.10.1"
         },
         "jinja2": {
@@ -700,26 +700,16 @@
                 "sha256:3c517894eadef53e9072d343d37e4427b8f0b6200a70b7c9a19b2ebd1f53b951",
                 "sha256:3eba517439dcb2f84cf39f4f85fd2c3398309823a3c75ac3e73003638daf7915"
             ],
-<<<<<<< HEAD
-            "markers": "python_version >= '3.6' and python_version < '4.0'",
-            "version": "==0.10.0"
-=======
             "markers": "python_version >= '3.6' and python_version < '4'",
             "version": "==0.10.1"
->>>>>>> 868687b6
         },
         "urllib3": {
             "hashes": [
                 "sha256:44ece4d53fb1706f667c9bd1c648f5469a2ec925fcf3a776667042d645472c14",
                 "sha256:aabaf16477806a5e1dd19aa41f8c2b7950dd3c746362d7e3223dbe6de6ac448e"
             ],
-<<<<<<< HEAD
-            "markers": "python_version >= '2.7' and python_version not in '3.0, 3.1, 3.2, 3.3, 3.4' and python_version < '4.0'",
-            "version": "==1.26.8"
-=======
             "markers": "python_version >= '2.7' and python_version not in '3.0, 3.1, 3.2, 3.3, 3.4' and python_version < '4'",
             "version": "==1.26.9"
->>>>>>> 868687b6
         },
         "vistir": {
             "hashes": [
