--- conflicted
+++ resolved
@@ -1,10 +1,6 @@
 [project]
 name = "django-ledger"
-<<<<<<< HEAD
-version = "0.6.5"
-=======
 version = "0.6.4"
->>>>>>> 226a506a
 readme = "README.md"
 requires-python = ">=3.10"
 description = "Double entry accounting system built on the Django Web Framework."
@@ -32,7 +28,6 @@
     "Programming Language :: Python :: Implementation :: CPython",
     "Topic :: Office/Business :: Financial :: Accounting",
     "Framework :: Django :: 4.0",
-    "Framework :: Django :: 5.0",
     "Intended Audience :: Financial and Insurance Industry",
     "Intended Audience :: End Users/Desktop",
     "License :: OSI Approved :: GNU General Public License v3 or later (GPLv3+)",
