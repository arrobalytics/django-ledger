
import graphene
from graphene import relay
from graphene_django import DjangoObjectType
from django_ledger.models import ChartOfAccountModel
from graphene_django.filter import DjangoFilterConnectionField

class CoaNode(DjangoObjectType):
    class Meta:
        model = ChartOfAccountModel
        filter_fields = {
            'slug' : ['exact', 'icontains', 'istartswith'],
            'name' : ['exact', 'icontains', 'istartswith'],
            'description' : ['exact', 'icontains', 'istartswith']
        }
        interfaces = (relay.Node,)

class CoaNode(DjangoObjectType):
    class Meta:
        model = ChartOfAccountModel
        filter_fields = {
            'slug' : ['exact', 'icontains', 'istartswith'],
            'name' : ['exact', 'icontains', 'istartswith'],
            'description' : ['exact', 'icontains', 'istartswith']
        }
        interfaces = (relay.Node,)

<<<<<<< HEAD
=======

>>>>>>> 2dec4355
class CoaList(DjangoObjectType):
    class Meta:
        model = ChartOfAccountModel


class ChartOfAccountsQuery(graphene.ObjectType):
    all_coa = graphene.List(CoaList, slug_name=graphene.String(required=True))

    def resolve_all_coa(self, info, slug_name):

        if info.context.user.is_authenticated:
            return ChartOfAccountModel.objects.for_entity(
                entity_slug=slug_name,
                user_model=info.context.user,
            )
        else:
            return ChartOfAccountModel.objects.none()<|MERGE_RESOLUTION|>--- conflicted
+++ resolved
@@ -25,10 +25,6 @@
         }
         interfaces = (relay.Node,)
 
-<<<<<<< HEAD
-=======
-
->>>>>>> 2dec4355
 class CoaList(DjangoObjectType):
     class Meta:
         model = ChartOfAccountModel
