
import graphene
from graphene import relay
from graphene_django import DjangoObjectType
from django_ledger.models import ChartOfAccountModel
from graphene_django.filter import DjangoFilterConnectionField
<<<<<<< HEAD

class CoaNode(DjangoObjectType):
    class Meta:
        model = ChartOfAccountModel
        filter_fields = {
            'slug' : ['exact', 'icontains', 'istartswith'],
            'name' : ['exact', 'icontains', 'istartswith'],
            'description' : ['exact', 'icontains', 'istartswith']
        }
        interfaces = (relay.Node,)
=======
>>>>>>> 9aa23d19

class CoaNode(DjangoObjectType):
    class Meta:
        model = ChartOfAccountModel
        filter_fields = {
            'slug' : ['exact', 'icontains', 'istartswith'],
            'name' : ['exact', 'icontains', 'istartswith'],
            'description' : ['exact', 'icontains', 'istartswith']
        }
        interfaces = (relay.Node,)


class ChartOfAccountsQuery(graphene.ObjectType):
    all_coa = DjangoFilterConnectionField(CoaNode, slug_name=graphene.String(required=True))

    def resolve_all_coa(self, info, slug_name, **kwargs):

class CoaList(DjangoObjectType):
    class Meta:
        model = ChartOfAccountModel


class ChartOfAccountsQuery(graphene.ObjectType):
    all_coa = graphene.List(CoaList, slug_name=graphene.String(required=True))

    def resolve_all_coa(self, info, slug_name):

        if info.context.user.is_authenticated:
            return ChartOfAccountModel.objects.for_entity(
                entity_slug=slug_name,
                user_model=info.context.user,
            )
        else:
            return ChartOfAccountModel.objects.none()<|MERGE_RESOLUTION|>--- conflicted
+++ resolved
@@ -4,7 +4,6 @@
 from graphene_django import DjangoObjectType
 from django_ledger.models import ChartOfAccountModel
 from graphene_django.filter import DjangoFilterConnectionField
-<<<<<<< HEAD
 
 class CoaNode(DjangoObjectType):
     class Meta:
@@ -15,8 +14,6 @@
             'description' : ['exact', 'icontains', 'istartswith']
         }
         interfaces = (relay.Node,)
-=======
->>>>>>> 9aa23d19
 
 class CoaNode(DjangoObjectType):
     class Meta:
