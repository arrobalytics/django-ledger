--- conflicted
+++ resolved
@@ -3,7 +3,6 @@
 from graphene import relay
 from graphene_django import DjangoObjectType
 from django_ledger.models import ChartOfAccountModel
-<<<<<<< HEAD
 from graphene_django.filter import DjangoFilterConnectionField
 
 class CoaNode(DjangoObjectType):
@@ -21,8 +20,6 @@
     all_coa = DjangoFilterConnectionField(CoaNode, slug_name=graphene.String(required=True))
 
     def resolve_all_coa(self, info, slug_name, **kwargs):
-=======
-
 
 class CoaList(DjangoObjectType):
     class Meta:
@@ -33,7 +30,7 @@
     all_coa = graphene.List(CoaList, slug_name=graphene.String(required=True))
 
     def resolve_all_coa(self, info, slug_name):
->>>>>>> 6b7afc65
+
         if info.context.user.is_authenticated:
             return ChartOfAccountModel.objects.for_entity(
                 entity_slug=slug_name,
