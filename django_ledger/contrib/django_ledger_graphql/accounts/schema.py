--- conflicted
+++ resolved
@@ -9,7 +9,6 @@
 class AccountNode(DjangoObjectType):
     class Meta:
         model = AccountModel
-<<<<<<< HEAD
         filter_fields = {
             'parent': ['exact'],
             'code': ['exact', 'icontains', 'istartswith'],
@@ -18,8 +17,7 @@
             'active': ['exact']
         }
         interfaces = (relay.Node,)
-=======
->>>>>>> 6b7afc65
+
 
 class Accountlist_Query(graphene.ObjectType):
     all_accounts = DjangoFilterConnectionField(AccountNode, slug_name=graphene.String(required=True))
