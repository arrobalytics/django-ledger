--- conflicted
+++ resolved
@@ -9,7 +9,6 @@
 class BankaccountNode(DjangoObjectType):
     class Meta:
         model = BankAccountModel
-<<<<<<< HEAD
         filter_fields = {
             'name': ['exact', 'icontains', 'istartswith'],
             'account_type': ['exact', 'icontains', 'istartswith'],
@@ -20,9 +19,7 @@
             'active': ['exact']
         }
         interfaces = (relay.Node,)
-=======
 
->>>>>>> 6b7afc65
 class Bank_account_Query(graphene.ObjectType):
     all_bankaccounts = DjangoFilterConnectionField(BankaccountNode, slug_name=graphene.String(required=True))
 
