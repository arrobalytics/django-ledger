--- conflicted
+++ resolved
@@ -1,6 +1,5 @@
 
 import graphene
-<<<<<<< HEAD
 from graphene import relay
 from graphene_django import DjangoObjectType
 from django_ledger.models import EntityModel
@@ -17,7 +16,6 @@
 
 class Entity_Query(graphene.ObjectType):
     all_entity_list = DjangoFilterConnectionField(EntityNode)
-=======
 from graphene_django import DjangoObjectType
 from django_ledger.models import EntityModel
 
@@ -29,8 +27,6 @@
 
 class Entity_Query(graphene.ObjectType):
     all_entity_list = graphene.List(EntitytList)
->>>>>>> 6b7afc65
-
     def resolve_all_entity_list(self, info):
         if info.context.user.is_authenticated:
             return EntityModel.objects.for_user(
