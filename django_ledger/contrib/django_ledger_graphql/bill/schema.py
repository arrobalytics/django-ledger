--- conflicted
+++ resolved
@@ -9,7 +9,6 @@
 class BillNode(DjangoObjectType):
     class Meta:
         model = BillModel
-<<<<<<< HEAD
         filter_fields = {
             'vendor' : ['exact'],
             'xref' : ['exact', 'icontains', 'istartswith'],
@@ -20,8 +19,6 @@
             'unearned_account' : ['exact'],
         }
         interfaces = (relay.Node,)
-=======
->>>>>>> 6b7afc65
 
 class Bill_list_Query(graphene.ObjectType):
     all_bills = DjangoFilterConnectionField(BillNode, slug_name=graphene.String(required=True))
