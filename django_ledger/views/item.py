from django.contrib.messages import add_message, ERROR
from django.core.exceptions import ObjectDoesNotExist
from django.db import IntegrityError
from django.urls import reverse
from django.utils.translation import gettext_lazy as _
from django.views.generic import ListView, CreateView, UpdateView

from django_ledger.forms.item import (
    ProductOrServiceCreateForm, UnitOfMeasureModelCreateForm, UnitOfMeasureModelUpdateForm, ProductOrServiceUpdateForm,
    ExpenseItemCreateForm, ExpenseItemUpdateForm
)
from django_ledger.models import ItemModel, UnitOfMeasureModel, EntityModel


class UnitOfMeasureModelListView(ListView):
    template_name = 'django_ledger/uom_list.html'
    PAGE_TITLE = _('Unit of Measures')
    context_object_name = 'uom_list'
    extra_context = {
        'page_title': PAGE_TITLE,
        'header_title': PAGE_TITLE,
        'header_subtitle_icon': 'carbon:circle-measurement'
    }

    def get_queryset(self):
        return UnitOfMeasureModel.objects.for_entity(
            entity_slug=self.kwargs['entity_slug'],
            user_model=self.request.user
        )


class UnitOfMeasureModelCreateView(CreateView):
    template_name = 'django_ledger/uom_create.html'
    PAGE_TITLE = _('Create Unit of Measure')
    extra_context = {
        'page_title': PAGE_TITLE,
        'header_title': PAGE_TITLE,
        'header_subtitle_icon': 'carbon:circle-measurement'
    }

    def get_success_url(self):
        return reverse('django_ledger:uom-list',
                       kwargs={
                           'entity_slug': self.kwargs['entity_slug']
                       })

    def get_form(self, form_class=None):
        return UnitOfMeasureModelCreateForm(
            entity_slug=self.kwargs['entity_slug'],
            user_model=self.request.user,
            **self.get_form_kwargs()
        )

    def form_valid(self, form):
        instance: UnitOfMeasureModel = form.save(commit=False)
        entity_slug = self.kwargs['entity_slug']
        try:
            entity_model: EntityModel = EntityModel.objects.for_user(
                user_model=self.request.user
            ).get(slug__iexact=entity_slug)
            instance.entity = entity_model
        except ObjectDoesNotExist:
            add_message(self.request,
                        level=ERROR,
                        message=_(f'User {self.request.user.username} cannot access entity {entity_slug}.'),
                        extra_tags='is-danger')
        else:
            try:
                instance.save()
            except IntegrityError:
                unit_abbr = form.cleaned_data['unit_abbr']
                add_message(self.request,
                            level=ERROR,
                            message=_(
                                f'The Unit of Measure {unit_abbr} already created for Entity {entity_model.name}.'),
                            extra_tags='is-danger')
                return self.render_to_response(self.get_context_data(form=form))
        return super().form_valid(form)


class UnitOfMeasureModelUpdateView(UpdateView):
    template_name = 'django_ledger/uom_update.html'
    PAGE_TITLE = _('Update Unit of Measure')
    context_object_name = 'uom'
    slug_url_kwarg = 'uom_pk'
    slug_field = 'uuid'
    extra_context = {
        'page_title': PAGE_TITLE,
        'header_title': PAGE_TITLE,
        'header_subtitle_icon': 'carbon:circle-measurement'
    }

    def get_queryset(self):
        return UnitOfMeasureModel.objects.for_entity(
            entity_slug=self.kwargs['entity_slug'],
            user_model=self.request.user
        )

    def get_success_url(self):
        return reverse('django_ledger:uom-list',
                       kwargs={
                           'entity_slug': self.kwargs['entity_slug']
                       })

    def get_form(self, form_class=None):
        return UnitOfMeasureModelUpdateForm(
            entity_slug=self.kwargs['entity_slug'],
            user_model=self.request.user,
            **self.get_form_kwargs()
        )


class ProductsAndServicesListView(ListView):
<<<<<<< HEAD
    template_name = 'django_ledger/pns_list.html'
=======
    template_name = 'django_ledger/product_list.html'
>>>>>>> b0fdceec
    PAGE_TITLE = _('Products & Services')
    context_object_name = 'pns_list'
    extra_context = {
        'page_title': PAGE_TITLE,
        'header_title': PAGE_TITLE,
        'header_subtitle_icon': 'zmdi:collection-item'
    }

    def get_queryset(self, **kwargs):
<<<<<<< HEAD
        return ItemModel.objects.for_entity(
            entity_slug=self.kwargs['entity_slug'],
            user_model=self.request.user
        )
=======
        return ItemModel.objects.products_and_services(
            entity_slug=self.kwargs['entity_slug'],
            user_model=self.request.user
        ).select_related('earnings_account', 'uom').order_by('-updated')
>>>>>>> b0fdceec


class ProductOrServiceCreateView(CreateView):
    template_name = 'django_ledger/product_create.html'
    model = ItemModel
    PAGE_TITLE = _('Create New Product or Service')
    extra_context = {
        'page_title': PAGE_TITLE,
        'header_title': PAGE_TITLE,
        'header_subtitle_icon': 'zmdi:collection-item'
    }

    def get_success_url(self):
        return reverse('django_ledger:product-list',
                       kwargs={
                           'entity_slug': self.kwargs['entity_slug']
                       })

    def get_form(self, form_class=None):
        return ProductOrServiceCreateForm(
            entity_slug=self.kwargs['entity_slug'],
            user_model=self.request.user,
            **self.get_form_kwargs()
        )

    def form_valid(self, form):
        instance: ItemModel = form.save(commit=False)
        entity_slug = self.kwargs['entity_slug']
        try:
            entity_model: EntityModel = EntityModel.objects.for_user(
                user_model=self.request.user
            ).get(slug__iexact=entity_slug)
            instance.entity = entity_model
        except ObjectDoesNotExist:
            add_message(self.request,
                        level=ERROR,
                        message=_(f'User {self.request.user.username} cannot access entity {entity_slug}.'),
                        extra_tags='is-danger')
        instance.is_product_or_service = True
        instance.save()
        return super().form_valid(form=form)


class ProductOrServiceUpdateView(UpdateView):
    template_name = 'django_ledger/product_update.html'
    PAGE_TITLE = _('Update Product or Service')
    context_object_name = 'item'
    slug_field = 'uuid'
    slug_url_kwarg = 'item_pk'
    extra_context = {
        'page_title': PAGE_TITLE,
        'header_title': PAGE_TITLE,
        'header_subtitle_icon': 'zmdi:collection-item'
    }

    def get_queryset(self):
        return ItemModel.objects.products_and_services(
            entity_slug=self.kwargs['entity_slug'],
            user_model=self.request.user
        )

    def get_form(self, form_class=None):
        return ProductOrServiceUpdateForm(
            entity_slug=self.kwargs['entity_slug'],
            user_model=self.request.user,
            **self.get_form_kwargs()
        )

    def get_success_url(self):
        return reverse('django_ledger:product-list',
                       kwargs={
                           'entity_slug': self.kwargs['entity_slug']
                       })


class ExpenseItemModelListView(ListView):
    template_name = 'django_ledger/expense_list.html'
    PAGE_TITLE = _('Expense Items')
    context_object_name = 'expense_list'
    extra_context = {
        'page_title': PAGE_TITLE,
        'header_title': PAGE_TITLE,
        'header_subtitle_icon': 'zmdi:collection-item'
    }

    def get_queryset(self, **kwargs):
        return ItemModel.objects.expenses(
            entity_slug=self.kwargs['entity_slug'],
            user_model=self.request.user
        ).select_related('expense_account', 'uom').order_by('-updated')


class ExpenseItemCreateView(CreateView):
    template_name = 'django_ledger/expense_create.html'
    model = ItemModel
    PAGE_TITLE = _('Create New Expense Item')
    extra_context = {
        'page_title': PAGE_TITLE,
        'header_title': PAGE_TITLE,
        'header_subtitle_icon': 'zmdi:collection-item'
    }

    def get_success_url(self):
        return reverse('django_ledger:expense-list',
                       kwargs={
                           'entity_slug': self.kwargs['entity_slug']
                       })

    def get_form(self, form_class=None):
        return ExpenseItemCreateForm(
            entity_slug=self.kwargs['entity_slug'],
            user_model=self.request.user,
            **self.get_form_kwargs()
        )

    def form_valid(self, form):
        instance: ItemModel = form.save(commit=False)
        entity_slug = self.kwargs['entity_slug']
        try:
            entity_model: EntityModel = EntityModel.objects.for_user(
                user_model=self.request.user
            ).get(slug__iexact=entity_slug)
            instance.entity = entity_model
        except ObjectDoesNotExist:
            add_message(self.request,
                        level=ERROR,
                        message=_(f'User {self.request.user.username} cannot access entity {entity_slug}.'),
                        extra_tags='is-danger')
        instance.save()
        return super().form_valid(form=form)


class ExpenseItemUpdateView(UpdateView):
    template_name = 'django_ledger/expense_update.html'
    PAGE_TITLE = _('Update Expense Item')
    context_object_name = 'item'
    slug_field = 'uuid'
    slug_url_kwarg = 'item_pk'
    extra_context = {
        'page_title': PAGE_TITLE,
        'header_title': PAGE_TITLE,
        'header_subtitle_icon': 'zmdi:collection-item'
    }

    def get_queryset(self):
        return ItemModel.objects.expenses(
            entity_slug=self.kwargs['entity_slug'],
            user_model=self.request.user
        )

    def get_form(self, form_class=None):
        return ExpenseItemUpdateForm(
            entity_slug=self.kwargs['entity_slug'],
            user_model=self.request.user,
            **self.get_form_kwargs()
        )

    def get_success_url(self):
        return reverse('django_ledger:expense-list',
                       kwargs={
                           'entity_slug': self.kwargs['entity_slug']
                       })<|MERGE_RESOLUTION|>--- conflicted
+++ resolved
@@ -111,11 +111,7 @@
 
 
 class ProductsAndServicesListView(ListView):
-<<<<<<< HEAD
-    template_name = 'django_ledger/pns_list.html'
-=======
     template_name = 'django_ledger/product_list.html'
->>>>>>> b0fdceec
     PAGE_TITLE = _('Products & Services')
     context_object_name = 'pns_list'
     extra_context = {
@@ -125,17 +121,10 @@
     }
 
     def get_queryset(self, **kwargs):
-<<<<<<< HEAD
-        return ItemModel.objects.for_entity(
-            entity_slug=self.kwargs['entity_slug'],
-            user_model=self.request.user
-        )
-=======
         return ItemModel.objects.products_and_services(
             entity_slug=self.kwargs['entity_slug'],
             user_model=self.request.user
         ).select_related('earnings_account', 'uom').order_by('-updated')
->>>>>>> b0fdceec
 
 
 class ProductOrServiceCreateView(CreateView):
