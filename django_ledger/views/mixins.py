"""
Django Ledger created by Miguel Sanda <msanda@arrobalytics.com>.
Copyright© EDMA Group Inc licensed under the GPLv3 Agreement.

Contributions to this module:
Miguel Sanda <msanda@arrobalytics.com>
"""

from calendar import monthrange
from datetime import timedelta, date
from typing import Tuple

from django.contrib.auth.mixins import LoginRequiredMixin as DJLoginRequiredMixIn
from django.core.exceptions import ValidationError
from django.db.models import Q
from django.http import Http404, HttpRequest, HttpResponseBadRequest
from django.urls import reverse
from django.utils.dateparse import parse_date
from django.utils.translation import gettext_lazy as _
from django.views.generic.dates import YearMixin, MonthMixin, DayMixin

from django_ledger.models import EntityModel, InvoiceModel, BillModel
from django_ledger.models.entity import EntityReportManager
from django_ledger.utils import set_default_entity


class SessionConfigurationMixIn:

    def get(self, *args, **kwargs):
        response = super().get(*args, **kwargs)
        request = getattr(self, 'request')
        try:
            entity_model = getattr(self, 'object')
            if entity_model and isinstance(entity_model, EntityModel):
                set_default_entity(request, entity_model)
        except AttributeError:
            pass
        return response


class SuccessUrlNextMixIn:

    def has_next_url(self):
        return self.request.GET.get('next') is not None

    def get_success_url(self):
        next = self.request.GET.get('next')
        if next:
            return next
        # elif self.kwargs.get('entity_slug'):
        #     return reverse('django_ledger:entity-dashboard',
        #                    kwargs={
        #                        'entity_slug': self.kwargs['entity_slug']
        #                    })
        return reverse('django_ledger:home')


class YearlyReportMixIn(YearMixin, EntityReportManager):

    def get_from_date(self, year: int = None, fy_start: int = None, **kwargs) -> date:
        return self.get_year_start_date(year, fy_start)

    def get_to_date(self, year: int = None, fy_start: int = None, **kwargs) -> date:
        return self.get_year_end_date(year, fy_start)

    def get_from_to_dates(self, year: int = None, fy_start: int = None, **kwargs) -> Tuple[date, date]:
        from_date = self.get_from_date(year, fy_start, **kwargs)
        to_date = self.get_to_date(year, fy_start, **kwargs)
        return from_date, to_date

    def get_year_start_date(self, year: int = None, fy_start: int = None) -> date:
        if not year:
            year = self.get_year()
        return self.get_fy_start(year, fy_start)

    def get_year_end_date(self, year: int = None, fy_start: int = None) -> date:
        if not year:
            year = self.get_year()
        return self.get_fy_end(year, fy_start)

    def get_context_data(self, **kwargs):
        context = super(YearlyReportMixIn, self).get_context_data(**kwargs)
        year = self.get_year()
        context['year'] = year
        context['next_year'] = year + 1
        context['previous_year'] = year - 1
        year_start = self.get_year_start_date(year)
        year_end = self.get_year_end_date(year)
        context['year_start'] = year_start
        context['year_end'] = year_end
        context['from_date'] = year_start
        context['to_date'] = year_end
        context['has_year'] = True
        return context


class QuarterlyReportMixIn(YearMixin, EntityReportManager):
    quarter = None
    quarter_url_kwarg = 'quarter'

    def parse_quarter(self, quarter) -> int:
        try:
            if not isinstance(quarter, int):
                quarter = int(quarter)
            try:
                self.validate_quarter(quarter)
            except ValidationError:
                raise Http404(_("Invalid quarter number"))
        except ValueError:
            raise Http404(_(f"Invalid quarter format. Cannot parse {quarter} into integer."))
        return quarter

    def get_quarter(self) -> int:
        quarter = self.quarter
        if quarter is None:
            try:
                quarter = self.kwargs[self.quarter_url_kwarg]
            except KeyError:
                try:
                    quarter = self.request.GET[self.quarter_url_kwarg]
                except KeyError:
                    raise Http404(_("No quarter specified"))
        quarter = self.parse_quarter(quarter)
        return quarter

    def get_from_date(self, quarter: int = None, year: int = None, fy_start: int = None, **kwargs) -> date:
        return self.get_quarter_start_date(quarter, year, fy_start)

    def get_to_date(self, quarter: int = None, year: int = None, fy_start: int = None, **kwargs) -> date:
        return self.get_quarter_end_date(quarter, year, fy_start)

    def get_from_to_dates(self,
                          quarter: int = None,
                          year: int = None,
                          fy_start: int = None,
                          **kwargs) -> Tuple[date, date]:
        from_date = self.get_from_date(quarter=quarter, year=year, fy_start=fy_start, **kwargs)
        to_date = self.get_to_date(quarter=quarter, year=year, fy_start=fy_start, **kwargs)
        return from_date, to_date

    def get_quarter_start_date(self, quarter: int = None, year: int = None, fy_start: int = None) -> date:
        if not year:
            year = self.get_year()
        if not quarter:
            quarter = self.get_quarter()
        return self.get_quarter_start(year, quarter, fy_start)

    def get_quarter_end_date(self, quarter: int = None, year: int = None, fy_start: int = None) -> date:
        if not year:
            year = self.get_year()
        if not quarter:
            quarter = self.get_quarter()
        return self.get_quarter_end(year, quarter, fy_start)

    def get_context_data(self, **kwargs) -> dict:
        context = super(QuarterlyReportMixIn, self).get_context_data(**kwargs)
        quarter = self.get_quarter()
        year = self.get_year()
        context['quarter'] = quarter
        context['next_quarter'] = self.get_next_quarter(quarter)
        context['previous_quarter'] = self.get_previous_quarter(quarter)
        quarter_start = self.get_quarter_start_date(year=year, quarter=quarter)
        quarter_end = self.get_quarter_end_date(year=year, quarter=quarter)
        context['quarter_start'] = quarter_start
        context['quarter_end'] = quarter_end
        context['from_date'] = quarter_start
        context['to_date'] = quarter_end
        context['has_quarter'] = True
        return context

    def get_next_quarter(self, quarter) -> int:
        if quarter != 4:
            return quarter + 1

    def get_previous_quarter(self, quarter) -> int:
        if quarter != 1:
            return quarter - 1


class MonthlyReportMixIn(YearlyReportMixIn, MonthMixin):

    def get_from_date(self, month: int = None, year: int = None, **kwargs) -> date:
        return self.get_month_start_date(month=month, year=year)

    def get_to_date(self, month: int = None, year: int = None, **kwargs) -> date:
        return self.get_month_end_date(month=month, year=year)

    def get_from_to_dates(self,
                          month: int = None,
                          year: int = None,
                          **kwargs) -> Tuple[date, date]:
        from_date = self.get_from_date(month=month, year=year, **kwargs)
        to_date = self.get_to_date(month=month, year=year, **kwargs)
        return from_date, to_date

    def get_month_start_date(self, month: int = None, year: int = None) -> date:
        if not month:
            month = int(self.get_month())
        if not year:
            year = self.get_year()
        return date(year=year, month=month, day=1)

    def get_month_end_date(self, month: int = None, year: int = None) -> date:
        if not month:
            month = int(self.get_month())
        if not year:
            year = self.get_year()
        last_day = monthrange(year, month)[1]
        return date(year=year, month=month, day=last_day)

    def get_next_month(self, month) -> int:
        if month != 12:
            return month + 1
        return 1

    def get_previous_month(self, month) -> int:
        if month != 1:
            return month - 1
        return 12

    def get_context_data(self, **kwargs):
        context = super(MonthlyReportMixIn, self).get_context_data(**kwargs)
        month = int(self.get_month())
        year = int(self.get_year())
        context['month'] = month
        context['next_month'] = self.get_next_month(month)
        context['previous_month'] = self.get_previous_month(month)
        month_start = self.get_month_start_date(year=year, month=month)
        month_end = self.get_month_end_date(year=year, month=month)
        context['month_start'] = month_start
        context['month_end'] = month_end
        context['from_date'] = month_start
        context['to_date'] = month_end
        context['has_month'] = True
        return context


class DateReportMixIn(MonthlyReportMixIn, DayMixin):

    def get_context_data(self, **kwargs):
        context = super(MonthlyReportMixIn, self).get_context_data(**kwargs)
        view_date = self.get_date()
        context['has_date'] = True
        context['next_day'] = view_date + timedelta(days=1)
        context['previous_day'] = view_date - timedelta(days=1)
        context['view_date'] = view_date
        context['from_date'] = view_date
        context['to_date'] = view_date
        return context

    def get_date(self) -> date:
        return date(
            year=self.get_year(),
            month=self.get_month(),
            day=self.get_day()
        )

    def get_from_date(self, month: int = None, year: int = None, **kwargs) -> date:
        return self.get_date()

    def get_to_date(self, month: int = None, year: int = None, **kwargs) -> date:
        return self.get_date()

    def get_from_to_dates(self, month: int = None, year: int = None, **kwargs) -> Tuple[date, date]:
        dt = self.get_from_date(month=month, year=year, **kwargs)
        return dt, dt


class FromToDatesMixIn:
    DJL_FROM_DATE_PARAM: str = 'from_date'
    DJL_TO_DATE_PARAM: str = 'to_date'
    DJL_NO_FROM_DATE_RAISE_404: bool = True
    DJL_NO_TO_DATE_RAISE_404: bool = True

    def get_from_date(self, query_param: str = None) -> date:
        if not query_param:
            query_param = self.DJL_FROM_DATE_PARAM
        parsed_date = self.parse_date_from_query_param(query_param)
        if not parsed_date and self.DJL_NO_FROM_DATE_RAISE_404:
            raise Http404(_(f'Must provide {query_param} date parameter.'))
        return parsed_date

    def get_to_date(self, query_param: str = None) -> date:
        if not query_param:
            query_param = self.DJL_TO_DATE_PARAM
        parsed_date = self.parse_date_from_query_param(query_param)
        if not parsed_date and self.DJL_NO_TO_DATE_RAISE_404:
            raise Http404(_(f'Must provide {query_param} date parameter.'))
        return parsed_date

    def get_from_to_dates(self, query_param: str = None) -> Tuple[date, date]:
        from_date = self.get_from_date(query_param)
        to_date = self.get_to_date(query_param)
        return from_date, to_date

    def parse_date_from_query_param(self, query_param: str):
        param_date = self.request.GET.get(query_param)
        if param_date:
            parsed_date = parse_date(param_date)
            if not parsed_date:
                raise Http404(_(f'Invalid {query_param} {param_date} provided'))
            param_date = parsed_date
        return param_date


class LoginRequiredMixIn(DJLoginRequiredMixIn):
    redirect_field_name = 'next'

    def get_login_url(self):
        return reverse('django_ledger:login')


class EntityUnitMixIn:
    UNIT_SLUG_KWARG = 'unit_slug'
    UNIT_SLUG_QUERY_PARAM = 'unit'

    def get_context_data(self, **kwargs):
        context = super(EntityUnitMixIn, self).get_context_data(**kwargs)
        context['unit_slug'] = self.get_unit_slug()
        return context

    def get_unit_slug(self):
        unit_slug = self.kwargs.get(self.UNIT_SLUG_KWARG)
        if not unit_slug:
            unit_slug = self.request.GET.get(self.UNIT_SLUG_QUERY_PARAM)
        return unit_slug


class EntityDigestMixIn:

    # def get_context_data(self, **kwargs):
    #     context = super().get_context_data(**kwargs)
    #     context = self.get_entity_digest(context)
    #     return context

    def get_entity_digest(self, context, from_date=None, end_date=None, **kwargs):
        by_period = self.request.GET.get('by_period')
        entity_model: EntityModel = self.object
        if not end_date:
            end_date = context['to_date']
        if not from_date:
            from_date = context['from_date']

        unit_slug = self.get_unit_slug()

        qs_all, digest = entity_model.digest(user_model=self.request.user,
                                             to_date=end_date,
                                             unit_slug=unit_slug,
                                             by_period=True if by_period else False,
                                             process_ratios=True,
                                             process_roles=True,
                                             process_groups=True)

        qs_equity, equity_digest = entity_model.digest(user_model=self.request.user,
                                                       digest_name='equity_digest',
                                                       to_date=end_date,
                                                       from_date=from_date,
                                                       unit_slug=unit_slug,
                                                       by_period=True if by_period else False,
                                                       process_ratios=False,
                                                       process_roles=False,
                                                       process_groups=True)
        context.update(digest)
        context.update(equity_digest)
        context['date_filter'] = end_date
        return context


class UnpaidElementsMixIn:
    FETCH_UNPAID_INVOICES: bool = False
    FETCH_UNPAID_BILLS: bool = False

    def get_context_data(self, **kwargs):
        context = super(UnpaidElementsMixIn, self).get_context_data(**kwargs)
        context['invoices'] = self.get_unpaid_invoices_qs(context)
        context['bills'] = self.get_unpaid_bills_qs(context)
        return context

    def get_unpaid_invoices_qs(self, context, from_date=None, to_date=None):
        if self.FETCH_UNPAID_INVOICES:
            from_date = context['from_date'] if not from_date else from_date
            to_date = context['to_date'] if not to_date else to_date

            qs = InvoiceModel.objects.for_entity(
                user_model=self.request.user,
                entity_slug=self.kwargs['entity_slug']
            ).filter(
                Q(date__gte=from_date) &
<<<<<<< HEAD
                Q(date__lte=to_date)
            ).select_related('customer').order_by('-due_date')[:3]
=======
                Q(date__lte=to_date) &
                Q(paid=False)
            ).select_related('customer').order_by('due_date')
>>>>>>> 2627b332

            unit_slug = self.get_unit_slug()
            if unit_slug:
                qs = qs.filter(ledger__journal_entries__entity_unit__slug__exact=unit_slug)

            return qs

    def get_unpaid_bills_qs(self, context, from_date=None, to_date=None):
        if self.FETCH_UNPAID_BILLS:
            from_date = context['from_date'] if not from_date else from_date
            to_date = context['to_date'] if not to_date else to_date

            qs = BillModel.objects.for_entity(
                user_model=self.request.user,
                entity_slug=self.kwargs['entity_slug']
            ).filter(
                Q(date__gte=from_date) &
<<<<<<< HEAD
                Q(date__lte=to_date)
            ).select_related('vendor').order_by('-due_date')[:3]
=======
                Q(date__lte=to_date) &
                Q(paid=False)
            ).select_related('vendor').order_by('due_date')
>>>>>>> 2627b332

            unit_slug = self.get_unit_slug()
            if unit_slug:
                qs = qs.filter(ledger__journal_entries__entity_unit__slug__exact=unit_slug)

            return qs


class BaseDateNavigationUrlMixIn:
    BASE_DATE_URL_KWARGS = (
        'entity_slug',
        'unit_slug',
        'ledger_pk',
        'account_pk'
    )

    def get_context_data(self, **kwargs):
        context = super(BaseDateNavigationUrlMixIn, self).get_context_data(**kwargs)
        self.get_base_date_nav_url(context)
        return context

    def get_base_date_nav_url(self, context, **kwargs):
        view_name = context['view'].request.resolver_match.url_name
        view_name_base = '-'.join(view_name.split('-')[:2])
        context['date_navigation_url'] = reverse(f'django_ledger:{view_name_base}',
                                                 kwargs={
                                                     k: v for k, v in self.kwargs.items() if
                                                     k in self.BASE_DATE_URL_KWARGS
                                                 })


class ConfirmActionMixIn:

    def is_confirmed(self):

        request: HttpRequest = getattr(self, 'request')
        confirm_action = request.GET.get(key='confirm_action')

        if confirm_action is not None:
            try:
                confirm_action = int(confirm_action)
                if confirm_action not in [0, 1]:
                    return HttpResponseBadRequest()
            except TypeError:
                return HttpResponseBadRequest()

            return bool(confirm_action)
        return False<|MERGE_RESOLUTION|>--- conflicted
+++ resolved
@@ -13,7 +13,7 @@
 from django.contrib.auth.mixins import LoginRequiredMixin as DJLoginRequiredMixIn
 from django.core.exceptions import ValidationError
 from django.db.models import Q
-from django.http import Http404, HttpRequest, HttpResponseBadRequest
+from django.http import Http404, HttpRequest, HttpResponseBadRequest, HttpResponseRedirect
 from django.urls import reverse
 from django.utils.dateparse import parse_date
 from django.utils.translation import gettext_lazy as _
@@ -21,6 +21,7 @@
 
 from django_ledger.models import EntityModel, InvoiceModel, BillModel
 from django_ledger.models.entity import EntityReportManager
+from django_ledger.settings import DJANGO_LEDGER_LOGIN_URL
 from django_ledger.utils import set_default_entity
 
 
@@ -386,14 +387,8 @@
                 entity_slug=self.kwargs['entity_slug']
             ).filter(
                 Q(date__gte=from_date) &
-<<<<<<< HEAD
                 Q(date__lte=to_date)
-            ).select_related('customer').order_by('-due_date')[:3]
-=======
-                Q(date__lte=to_date) &
-                Q(paid=False)
             ).select_related('customer').order_by('due_date')
->>>>>>> 2627b332
 
             unit_slug = self.get_unit_slug()
             if unit_slug:
@@ -411,14 +406,8 @@
                 entity_slug=self.kwargs['entity_slug']
             ).filter(
                 Q(date__gte=from_date) &
-<<<<<<< HEAD
                 Q(date__lte=to_date)
-            ).select_related('vendor').order_by('-due_date')[:3]
-=======
-                Q(date__lte=to_date) &
-                Q(paid=False)
             ).select_related('vendor').order_by('due_date')
->>>>>>> 2627b332
 
             unit_slug = self.get_unit_slug()
             if unit_slug:
