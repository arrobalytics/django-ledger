"""
Django Ledger created by Miguel Sanda <msanda@arrobalytics.com>.
Copyright© EDMA Group Inc licensed under the GPLv3 Agreement.

Chart Of Accounts
-----------------

A Chart of Accounts (CoA) is a fundamental component of financial management in Django Ledger. It serves as the
backbone of financial statements and is organized within a ChartOfAccountModel.

### Key Features

- **Account Roles**: The CoA includes various account types such as:
  - Cash
  - Accounts Receivable
  - Expenses
  - Liabilities
  - Income

- **Hierarchical Structure**: Accounts are logically grouped to form financial statements. For example, the Balance
Sheet may have a structure like this:
  - Fixed Assets
    - Tangible Assets
      - Building
      - Plant & Equipment
      - Machinery
    - Intangible Assets

- **Financial Statement Preparation**: Individual account balances are aggregated based on the CoA and AccountModel
roles to create comprehensive financial statements.

### Usage in EntityModel

- Every EntityModel must have a default CoA to create any type of transaction.
- If no explicit CoA is specified, the EntityModel's default CoA is used.
- Only ONE Chart of Accounts can be used when creating Journal Entries.
- Commingling between different CoAs is not allowed to maintain the integrity of Journal Entries.

This structure ensures a clear and organized approach to financial management within Django Ledger, facilitating
accurate record-keeping and reporting.
"""

import warnings
from random import choices
from string import ascii_lowercase, digits
from typing import Dict, Optional, Union
from uuid import UUID, uuid4

from django.contrib.auth import get_user_model
from django.core.exceptions import ValidationError
from django.db import models, transaction
from django.db.models import BooleanField, Count, F, Manager, Q, QuerySet, Value
from django.db.models.signals import post_save, pre_save
from django.dispatch import receiver
from django.urls import reverse
from django.utils.translation import gettext_lazy as _
from django_ledger.io import (
    ROOT_ASSETS,
    ROOT_CAPITAL,
    ROOT_COA,
    ROOT_COGS,
    ROOT_EXPENSES,
    ROOT_GROUP,
    ROOT_GROUP_LEVEL_2,
    ROOT_GROUP_META,
    ROOT_INCOME,
    ROOT_LIABILITIES,
)
from django_ledger.models import lazy_loader
from django_ledger.models.accounts import AccountModel, AccountModelQuerySet
from django_ledger.models.deprecations import deprecated_entity_slug_behavior
from django_ledger.models.mixins import CreateUpdateMixIn, SlugNameMixIn
from django_ledger.settings import DJANGO_LEDGER_USE_DEPRECATED_BEHAVIOR

UserModel = get_user_model()

SLUG_SUFFIX = ascii_lowercase + digits


class ChartOfAccountsModelValidationError(ValidationError):
    pass


class ChartOfAccountModelQuerySet(QuerySet):
    def active(self) -> 'ChartOfAccountModelQuerySet':
        """
        QuerySet method to retrieve active items.
        """
        return self.filter(active=True)

    def not_active(self) -> 'ChartOfAccountModelQuerySet':
        """≤
        QuerySet method to retrieve not active items.
        """
        return self.filter(active=False)

    def for_user(self, user_model) -> 'ChartOfAccountModelQuerySet':
        """
        Fetches a QuerySet of ChartOfAccountModel that the UserModel as access to. May include ChartOfAccountModel from
        multiple Entities. The user has access to bills if:
        1. Is listed as Manager of Entity.
        2. Is the Admin of the Entity.

        Parameters
        ----------
        user_model
            Logged in and authenticated django UserModel instance.

        Returns
        -------
        ChartOfAccountQuerySet
            Returns a ChartOfAccountQuerySet with applied filters.
        """

        if user_model.is_superuser:
            return self

        return self.filter((Q(entity__admin=user_model) | Q(entity__managers__in=[user_model])))


class ChartOfAccountModelManager(Manager):
    """
    A custom-defined ChartOfAccountModelManager that will act as an interface to handling the initial DB queries
    to the ChartOfAccountModel.
    """

    def get_queryset(self) -> ChartOfAccountModelQuerySet:
        qs = ChartOfAccountModelQuerySet(self.model, using=self._db)
        return (
            qs.annotate(
                _entity_slug=F('entity__slug'),
                accountmodel_total__count=Count(
                    'accountmodel',
                    # excludes coa root accounts...
                    filter=Q(accountmodel__depth__gt=2),
                ),
                accountmodel_locked__count=Count(
                    'accountmodel',
                    # excludes coa root accounts...
                    filter=Q(accountmodel__depth__gt=2) & Q(accountmodel__locked=True),
                ),
                accountmodel_active__count=Count(
                    'accountmodel',
                    # excludes coa root accounts...
                    filter=Q(accountmodel__depth__gt=2) & Q(accountmodel__active=True),
                ),
                # Root-group presence and uniqueness checks:
                accountmodel_rootgroup__count=Count('accountmodel', filter=Q(accountmodel__role__in=ROOT_GROUP)),
                accountmodel_rootgroup_roles__distinct_count=Count(
                    'accountmodel__role',
                    filter=Q(accountmodel__role__in=ROOT_GROUP_META),
                    distinct=True,
                ),
            )
            .annotate(
                configured=models.Case(
                    models.When(
                        Q(accountmodel_rootgroup__count__gte=1)
                        & Q(accountmodel_rootgroup__count=F('accountmodel_rootgroup_roles__distinct_count')),
                        then=Value(True, output_field=BooleanField()),
                    ),
                    default=Value(False, output_field=BooleanField()),
                    output_field=BooleanField(),
                )
            )
            .select_related('entity')
        )

    @deprecated_entity_slug_behavior
    def for_entity(
        self,
        entity_model: 'Union[EntityModel | str | UUID]' = None,  # noqa: F821
        **kwargs,  # noqa: F821
    ) -> ChartOfAccountModelQuerySet:
        """
        Fetches a QuerySet of ChartOfAccountsModel associated with a specific EntityModel & UserModel.
        May pass an instance of EntityModel or a String representing the EntityModel slug.

        Parameters
        __________

        entity_slug: str or EntityModel
            The entity slug or EntityModel used for filtering the QuerySet.

        Returns
        -------
        ChartOfAccountQuerySet
            Returns a ChartOfAccountQuerySet with applied filters.
        """

        EntityModel = lazy_loader.get_entity_model()

        qs = self.get_queryset()
        if 'user_model' in kwargs:
            warnings.warn(
                'user_model parameter is deprecated and will be removed in a future release. '
                'Use for_user(user_model).for_entity(entity_model) instead to keep current behavior.',
                DeprecationWarning,
                stacklevel=2,
            )
            if DJANGO_LEDGER_USE_DEPRECATED_BEHAVIOR:
                qs = qs.for_user(kwargs['user_model'])

        if isinstance(entity_model, EntityModel):
            qs = qs.filter(entity=entity_model)
        elif isinstance(entity_model, str):
            qs = qs.filter(entity__slug=entity_model)
        elif isinstance(entity_model, UUID):
            qs = qs.filter(entity_id=entity_model)
        else:
            raise ChartOfAccountsModelValidationError(
                message='Must pass an instance of EntityModel, String or UUID for entity_slug.'
            )
        return qs


class ChartOfAccountModelAbstract(SlugNameMixIn, CreateUpdateMixIn):
    """
    Abstract base class for the Chart of Account model.

    Attributes
    ----------
    uuid : UUIDField
        UUID field for the chart of account model (primary key).
    entity : ForeignKey
        ForeignKey to the EntityModel.
    active : BooleanField
        BooleanField indicating whether the chart of account is active or not.
    description : TextField
        TextField storing the description of the chart of account.
    objects : ChartOfAccountModelManager
        Manager for the ChartOfAccountModel.
    """

    uuid = models.UUIDField(default=uuid4, editable=False, primary_key=True)
    entity = models.ForeignKey('django_ledger.EntityModel', verbose_name=_('Entity'), on_delete=models.CASCADE)
    active = models.BooleanField(default=True, verbose_name=_('Is Active'))
    description = models.TextField(verbose_name=_('CoA Description'), null=True, blank=True)
    objects = ChartOfAccountModelManager.from_queryset(queryset_class=ChartOfAccountModelQuerySet)()

    class Meta:
        abstract = True
        ordering = ['-created']
        verbose_name = _('Chart of Account')
        verbose_name_plural = _('Chart of Accounts')
        indexes = [models.Index(fields=['entity'])]

    def __str__(self):
        if self.name is not None:
            return f'{self.name} ({self.slug})'
        return self.slug

    @property
    def entity_slug(self) -> str:
        try:
            return getattr(self, '_entity_slug')
        except AttributeError:
            return self.entity.slug

    def is_configured(self) -> bool:
        try:
            return getattr(self, 'configured')
        except AttributeError:
            pass
        account_qs = self.accountmodel_set.filter(role__in=ROOT_GROUP)
        self.configured = len(account_qs) == len(ROOT_GROUP)
        return self.configured

    def configure(self, raise_exception: bool = True):
        """
        A method that properly configures the ChartOfAccounts model and creates the appropriate hierarchy boilerplate
        to support the insertion of new accounts into the chart of account model tree.
        This method must be called every time the ChartOfAccounts model is created.

        Parameters
        ----------
        raise_exception : bool, optional
            Whether to raise an exception if root nodes already exist in the Chart of Accounts (default is True).
            This indicates that the ChartOfAccountModel instance is already configured.
        """
        self.generate_slug(commit=False)

        if not self.is_configured():
            root_accounts_qs = self.get_coa_root_accounts_qs()
            existing_root_roles = list(set(acc.role for acc in root_accounts_qs))

            if len(existing_root_roles) > 0:
                if raise_exception:
                    raise ChartOfAccountsModelValidationError(message=f'Root Nodes already Exist in CoA {self.uuid}...')
                return

            if ROOT_COA not in existing_root_roles:
                # add coa root...
                role_meta = ROOT_GROUP_META[ROOT_COA]
                account_pk = uuid4()
                root_account = AccountModel(
                    uuid=account_pk,
                    code=role_meta['code'],
                    name=role_meta['title'],
                    coa_model=self,
                    role=ROOT_COA,
                    role_default=True,
                    active=False,
                    locked=True,
                    balance_type=role_meta['balance_type'],
                )
                AccountModel.add_root(instance=root_account)

                # must retrieve root model after added pero django-treebeard documentation...
                coa_root_account_model = AccountModel.objects.get(uuid__exact=account_pk)

                for root_role in ROOT_GROUP_LEVEL_2:
                    if root_role not in existing_root_roles:
                        account_pk = uuid4()
                        role_meta = ROOT_GROUP_META[root_role]
                        coa_root_account_model.add_child(
                            instance=AccountModel(
                                uuid=account_pk,
                                code=role_meta['code'],
                                name=role_meta['title'],
                                coa_model=self,
                                role=root_role,
                                role_default=True,
                                active=False,
                                locked=True,
                                balance_type=role_meta['balance_type'],
                            )
                        )
                self.configured = True

    def get_coa_root_accounts_qs(self) -> AccountModelQuerySet:
        """
        Retrieves the root accounts in the chart of accounts.

        Returns:
            AccountModelQuerySet: A queryset containing the root accounts in the chart of accounts.
        """
        return self.accountmodel_set.all().is_coa_root()

    def get_coa_root_node(self) -> AccountModel:
        """
        Retrieves the root node of the chart of accounts.

        Returns:
            AccountModel: The root node of the chart of accounts.

        """
        qs = self.get_coa_root_accounts_qs()
        return qs.get(role__exact=ROOT_COA)

    def get_account_root_node(
        self,
        account_model: AccountModel,
        root_account_qs: Optional[AccountModelQuerySet] = None,
        as_queryset: bool = False,
    ) -> AccountModel:
        """
        Fetches the root node of the ChartOfAccountModel instance. The root node is the highest level of the CoA
        hierarchy. It can be used to traverse the hierarchy of the CoA structure downstream.


        Parameters
        ----------
        account_model : AccountModel
            The account model for which to find the root node.
        root_account_qs : Optional[AccountModelQuerySet], optional
            The queryset of root accounts. If not provided, it will be retrieved using `get_coa_root_accounts_qs` method.
        as_queryset : bool, optional
            If True, return the root account queryset instead of a single root account. Default is False.

        Returns
        -------
        Union[AccountModelQuerySet, AccountModel]
            If `as_queryset` is True, returns the root account queryset. Otherwise, returns a single root account.

        Raises
        ------
        ChartOfAccountsModelValidationError
            If the account model is not part of the chart of accounts.
        """

        if account_model.coa_model_id != self.uuid:
            raise ChartOfAccountsModelValidationError(
                message=_(f'The account model {account_model} is not part of the chart of accounts {self.name}.'),
            )

        # Chart of Accounts hasn't been configured...
        if not self.is_configured():
            self.configure(raise_exception=True)

        if not account_model.is_root_account():
            if not root_account_qs:
                root_account_qs = self.get_coa_root_accounts_qs()

            if account_model.is_asset():
                qs = root_account_qs.filter(code__exact=ROOT_GROUP_META[ROOT_ASSETS]['code'])
            elif account_model.is_liability():
                qs = root_account_qs.filter(code__exact=ROOT_GROUP_META[ROOT_LIABILITIES]['code'])
            elif account_model.is_capital():
                qs = root_account_qs.filter(code__exact=ROOT_GROUP_META[ROOT_CAPITAL]['code'])
            elif account_model.is_income():
                qs = root_account_qs.filter(code__exact=ROOT_GROUP_META[ROOT_INCOME]['code'])
            elif account_model.is_cogs():
                qs = root_account_qs.filter(code__exact=ROOT_GROUP_META[ROOT_COGS]['code'])
            elif account_model.is_expense():
                qs = root_account_qs.filter(code__exact=ROOT_GROUP_META[ROOT_EXPENSES]['code'])
            else:
                raise ChartOfAccountsModelValidationError(
                    message=f'Unable to locate Balance Sheet'
                    ' root node for account code: '
                    f'{account_model.code} {account_model.name}'
                )
            if as_queryset:
                return qs
            return qs.get()

        raise ChartOfAccountsModelValidationError(message='Adding Root account to Chart of Accounts is not allowed.')

    def get_non_root_coa_accounts_qs(self) -> AccountModelQuerySet:
        """
        Returns a query set of non-root accounts in the chart of accounts.

        Returns
        -------
        AccountModelQuerySet
            A query set of non-root accounts in the chart of accounts.
        """
        return self.accountmodel_set.all().not_coa_root()

    def get_coa_accounts(self, active_only: bool = True) -> AccountModelQuerySet:
        """
        Returns the AccountModelQuerySet associated with the ChartOfAccounts model instance.

        Parameters
        ----------
        active_only : bool, optional
            Flag to indicate whether to retrieve only active accounts or all accounts.
            Default is True.

        Returns
        -------
        AccountModelQuerySet
            A queryset containing accounts from the chart of accounts.

        """
        qs = self.get_non_root_coa_accounts_qs()
        if active_only:
            return qs.active()
        return qs

    def get_coa_account_tree(self) -> Dict:
        """
        Performs a bulk dump of the ChartOfAccounts model instance accounts to a dictionary.
        The method invokes the`dump_bulk` method on the ChartOfAccount model instance root node.
        See Django Tree Beard documentation for more information.

        Returns
        -------
        Dict
            A dictionary containing all accounts from the chart of accounts in a nested structure.
        """
        root_account = self.get_coa_root_node()
        return AccountModel.dump_bulk(parent=root_account)

    def generate_slug(self, commit: bool = False, raise_exception: bool = False) -> str:
        """
        Generates and assigns a slug based on the ChartOfAccounts model instance EntityModel information.


        Parameters
        ----------
        raise_exception : bool, optional
                If set to True, it will raise a ChartOfAccountsModelValidationError if the `self.slug` is already set.

        Returns
        -------
        str
                The generated slug for the Chart of Accounts.

        Raises
        ------
        ChartOfAccountsModelValidationError
                If `raise_exception` is set to True and `self.slug` is already set.

        """
        if self.slug:
            if raise_exception:
                raise ChartOfAccountsModelValidationError(message=_(f'CoA {self.uuid} already has a slug'))
            return
        self.slug = f'coa-{self.entity.slug[-5:]}-' + ''.join(choices(SLUG_SUFFIX, k=15))

        if commit:
            self.save(update_fields=['slug', 'updated'])

    def is_default(self) -> bool:
        """
        Check if the ChartOfAccountModel instance is set as the default for the EntityModel.

        Returns
        -------
        bool
            True if the ChartOfAccountModel instance is set as the default for the EntityModel. Else, False.
        """
        if not self.entity_id:
            return False
        if not self.entity.default_coa_id:
            return False
        return self.entity.default_coa_id == self.uuid

    def is_active(self) -> bool:
        """
        Check if the ChartOfAccountModel instance is active.

        Returns:
            bool: True if the ChartOfAccountModel instance is active, False otherwise.
        """
        return self.active is True

    def validate_account_model_qs(self, account_model_qs: AccountModelQuerySet):
        """
        Validates the given AccountModelQuerySet for the ChartOfAccountsModel.

        Parameters
        ----------
        account_model_qs : AccountModelQuerySet
            The AccountModelQuerySet to validate.

        Raises
        ------
        ChartOfAccountsModelValidationError
            If the account_model_qs is not an instance of AccountModelQuerySet or if it contains an account model with a different coa_model_id than the current CoA model.

        """
        if not isinstance(account_model_qs, AccountModelQuerySet):
            raise ChartOfAccountsModelValidationError(message='Must pass an instance of AccountModelQuerySet')
        for acc_model in account_model_qs:
            if not acc_model.coa_model_id == self.uuid:
                raise ChartOfAccountsModelValidationError(message=f'Invalid root queryset for CoA {self.name}')

    def insert_account(
        self,
        account_model: AccountModel,
        root_account_qs: Optional[AccountModelQuerySet] = None,
    ):
        """
        This method inserts the given account model into the chart of accounts (COA) instance.
        It first verifies if the account model's COA model ID matches the COA's UUID. If not, it
        raises a `ChartOfAccountsModelValidationError`. If the `root_account_qs` is not provided, it retrieves the
        root account query set using the `get_coa_root_accounts_qs` method. Providing a pre-fetched `root_account_qs`
        avoids unnecessary retrieval of the root account query set every an account model is inserted into the CoA.

        Next, it validates the provided `root_account_qs` if it is not None. Then, it obtains the root node for the
        account model using the `get_account_root_node` method and assigns it to `account_root_node`.

        Finally, it adds the account model as a child to the `account_root_node` and retrieves the updated COA accounts
        query set using the `get_non_root_coa_accounts_qs` method. It returns the inserted account model found in the
        COA accounts query set.

        Parameters
        ----------
        account_model : AccountModel
            The account model to be inserted into the chart of accounts.
        root_account_qs : Optional[AccountModelQuerySet], default=None
            The root account query set. If not provided, it will be obtained using the `get_coa_root_accounts_qs`
            method.

        Returns
        -------
        AccountModel
            The inserted account model.

        Raises
        ------
        ChartOfAccountsModelValidationError
            If the provided account model has an invalid COA model ID for the current COA.
        """

        if account_model.coa_model_id:
            if account_model.coa_model_id != self.uuid:
                raise ChartOfAccountsModelValidationError(
                    message=f'Invalid Account Model {account_model} for CoA {self}'
                )
        else:
            account_model.coa_model = self

        if not root_account_qs:
            root_account_qs = self.get_coa_root_accounts_qs()
        else:
            self.validate_account_model_qs(root_account_qs)

        account_root_node: AccountModel = self.get_account_root_node(
            account_model=account_model, root_account_qs=root_account_qs
        )

        account_root_node.add_child(instance=account_model)
        coa_accounts_qs = self.get_non_root_coa_accounts_qs()
        return coa_accounts_qs.get(uuid__exact=account_model.uuid)

    def create_account(
        self,
        code: str,
        role: str,
        name: str,
        balance_type: str,
        active: bool,
        root_account_qs: Optional[AccountModelQuerySet] = None,
        is_role_default: bool = False,
        force_role_default: bool = False,
    ):
        """
        Proper method for inserting a new Account Model into a CoA.
        Use this in liu of the direct instantiation of the AccountModel of using the django related manager.

        Parameters
        ----------
        code : str
            The code of the account to be created.
        role : str
            The role of the account. This can be a user-defined value.
        name : str
            The name of the account.
        balance_type : str
            The balance type of the account. This can be a user-defined value.
        active : bool
            Specifies whether the account is active or not.
        root_account_qs : Optional[AccountModelQuerySet], optional
            The query set of root accounts to which the created account should be linked. Defaults to None.
        is_role_default : bool
            Marks the new account as the default for the account role.
        force_role_default: bool
            Forces the new account model to be set as default for a specified role. Any pre-existing default account
            will be removed as default for the specified role.

        Returns
        -------
        AccountModel
            The created account model instance.
        """

        with transaction.atomic():
<<<<<<< HEAD

            if is_role_default:
                account_model_qs: AccountModelQuerySet = self.get_coa_accounts()

                default_role_account_qs: AccountModelQuerySet = account_model_qs.filter(role__exact=role, role_default=True)
                default_account_exists = default_role_account_qs.exists()

                if default_account_exists and not force_role_default:
                    raise ChartOfAccountsModelValidationError(
                        f'The role {role} already has a default account {default_role_account_qs.code} for CoA {self}'
                    )

                elif default_account_exists and force_role_default:
                    default_role_account: AccountModel = default_role_account_qs.get()
                    default_role_account.role_default = False
                    default_role_account.save(update_fields=['role_default', 'updated'])

=======
            if is_role_default:
                account_model_qs: AccountModelQuerySet = self.get_coa_accounts()

                default_role_account_qs: AccountModelQuerySet = account_model_qs.filter(
                    role__exact=role, role_default=True
                )
                default_account_exists = default_role_account_qs.exists()

                if default_account_exists and not force_role_default:
                    existing_account_model: AccountModel = default_role_account_qs.get()
                    raise ChartOfAccountsModelValidationError(
                        f'The role {role} already has a default account {existing_account_model.code} for CoA {self}'
                    )

                elif default_account_exists and force_role_default:
                    existing_account_model: AccountModel = default_role_account_qs.get()
                    existing_account_model.role_default = False
                    existing_account_model.save(update_fields=['role_default', 'updated'])
>>>>>>> 9fa8b583

            account_model = AccountModel(
                code=code,
                name=name,
                role=role,
                active=active,
                balance_type=balance_type,
                coa_model=self,
                role_default=is_role_default,
            )

            account_model.clean()
            account_model = self.insert_account(account_model=account_model, root_account_qs=root_account_qs)

        return account_model

    # ACTIONS -----
    # todo: use these methods once multi CoA features are enabled...
    def lock_all_accounts(self) -> AccountModelQuerySet:
        account_qs = self.get_coa_accounts()
        account_qs.update(locked=True)
        return account_qs

    def unlock_all_accounts(self) -> AccountModelQuerySet:
        account_qs = self.get_non_root_coa_accounts_qs()
        account_qs.update(locked=False)
        return account_qs

    def mark_as_default(self, commit: bool = False, raise_exception: bool = False, **kwargs):
        """
        Marks the current Chart of Accounts instances as default for the EntityModel.

        Parameters
        ----------
        commit: bool
            Commit the action into the Database. Default is False.
        raise_exception: bool
            Raises exception if Chart of Account model instance is already marked as default.
        """
        if self.is_default():
            if raise_exception:
                raise ChartOfAccountsModelValidationError(
                    message=_(f'The Chart of Accounts {self.slug} is already default')
                )
            return
        if not self.can_mark_as_default():
            if raise_exception:
                raise ChartOfAccountsModelValidationError(
                    message=_(f'The Chart of Accounts {self.slug} cannot be marked as default')
                )
            return
        self.entity.default_coa_id = self.uuid
        self.clean()
        if commit:
            self.entity.save(update_fields=['default_coa_id', 'updated'])

    def can_mark_as_default(self):
        return all([self.is_active(), not self.is_default()])

    def can_activate(self) -> bool:
        """
        Check if the ChartOffAccountModel instance can be activated.

        Returns
        -------
            True if the object can be activated, False otherwise.
        """
        return self.active is False

    def can_deactivate(self) -> bool:
        """
        Check if the ChartOffAccountModel instance can be deactivated.

        Returns
        -------
            True if the object can be deactivated, False otherwise.
        """
        return all([self.is_active(), not self.is_default()])

    def mark_as_active(self, commit: bool = False, raise_exception: bool = False, **kwargs):
        """
        Marks the current Chart of Accounts as Active.

        Parameters
        ----------
        commit: bool
            Commit the action into the Database. Default is False.
        raise_exception: bool
            Raises exception if Chart of Account model instance is already active. Default is False.
        """
        if self.is_active():
            if raise_exception:
                raise ChartOfAccountsModelValidationError(message=_('The Chart of Accounts is currently active.'))
            return

        self.active = True
        self.clean()
        if commit:
            self.save(update_fields=['active', 'updated'])

    def mark_as_inactive(self, commit: bool = False, raise_exception: bool = False, **kwargs):
        """
        Marks the current Chart of Accounts as Active.

        Parameters
        ----------
        commit: bool
            Commit the action into the Database. Default is False.
        raise_exception: bool
            Raises exception if Chart of Account model instance is already active. Default is False.
        """
        if not self.is_active():
            if raise_exception:
                raise ChartOfAccountsModelValidationError(message=_('The Chart of Accounts is currently not active.'))
            return

        self.active = False
        self.clean()
        if commit:
            self.save(update_fields=['active', 'updated'])

    # URLS....
    def mark_as_default_url(self) -> str:
        """
        Returns the URL to mark the current Chart of Accounts instances as Default for the EntityModel.

        Returns
        -------
        str
            The URL as a String.
        """
        return reverse(
            viewname='django_ledger:coa-action-mark-as-default',
            kwargs={'entity_slug': self.entity_slug, 'coa_slug': self.slug},
        )

    def mark_as_active_url(self) -> str:
        """
        Returns the URL to mark the current Chart of Accounts instances as active.

        Returns
        -------
        str
            The URL as a String.
        """
        return reverse(
            viewname='django_ledger:coa-action-mark-as-active',
            kwargs={'entity_slug': self.entity_slug, 'coa_slug': self.slug},
        )

    def mark_as_inactive_url(self) -> str:
        """
        Returns the URL to mark the current Chart of Accounts instances as inactive.

        Returns
        -------
        str
            The URL as a String.
        """
        return reverse(
            viewname='django_ledger:coa-action-mark-as-inactive',
            kwargs={'entity_slug': self.entity_slug, 'coa_slug': self.slug},
        )

    def get_coa_list_url(self):
        return reverse(viewname='django_ledger:coa-list', kwargs={'entity_slug': self.entity_slug})

    def get_coa_list_inactive_url(self):
        return reverse(
            viewname='django_ledger:coa-list-inactive',
            kwargs={'entity_slug': self.entity_slug},
        )

    def get_coa_create_url(self):
        return reverse(
            viewname='django_ledger:coa-create',
            kwargs={'entity_slug': self.entity_slug},
        )

    def get_absolute_url(self) -> str:
        return reverse(
            viewname='django_ledger:coa-detail',
            kwargs={'entity_slug': self.entity_slug, 'coa_slug': self.slug},
        )

    def get_update_url(self) -> str:
        return reverse(
            viewname='django_ledger:coa-update',
            kwargs={'entity_slug': self.entity_slug, 'coa_slug': self.slug},
        )

    def get_account_list_url(self):
        if not self.slug:
            self.generate_slug(commit=True)

        return reverse(
            viewname='django_ledger:account-list',
            kwargs={'entity_slug': self.entity_slug, 'coa_slug': self.slug},
        )

    def get_create_coa_account_url(self):
        return reverse(
            viewname='django_ledger:account-create',
            kwargs={'coa_slug': self.slug, 'entity_slug': self.entity_slug},
        )

    def clean(self):
        self.generate_slug()


class ChartOfAccountModel(ChartOfAccountModelAbstract):
    """
    Base ChartOfAccounts Model
    """

    class Meta(ChartOfAccountModelAbstract.Meta):
        abstract = False


@receiver(pre_save, sender=ChartOfAccountModel)
def chartofaccountsmodel_presave(instance: ChartOfAccountModelAbstract, **kwargs):
    instance.generate_slug()
    if instance.is_default() and not instance.active:
        raise ChartOfAccountsModelValidationError(_('Default Chart of Accounts cannot be deactivated.'))


@receiver(post_save, sender=ChartOfAccountModel)
def chartofaccountsmodel_postsave(instance: ChartOfAccountModelAbstract, **kwargs):
    if not instance.is_configured():
        instance.configure()<|MERGE_RESOLUTION|>--- conflicted
+++ resolved
@@ -638,25 +638,6 @@
         """
 
         with transaction.atomic():
-<<<<<<< HEAD
-
-            if is_role_default:
-                account_model_qs: AccountModelQuerySet = self.get_coa_accounts()
-
-                default_role_account_qs: AccountModelQuerySet = account_model_qs.filter(role__exact=role, role_default=True)
-                default_account_exists = default_role_account_qs.exists()
-
-                if default_account_exists and not force_role_default:
-                    raise ChartOfAccountsModelValidationError(
-                        f'The role {role} already has a default account {default_role_account_qs.code} for CoA {self}'
-                    )
-
-                elif default_account_exists and force_role_default:
-                    default_role_account: AccountModel = default_role_account_qs.get()
-                    default_role_account.role_default = False
-                    default_role_account.save(update_fields=['role_default', 'updated'])
-
-=======
             if is_role_default:
                 account_model_qs: AccountModelQuerySet = self.get_coa_accounts()
 
@@ -675,7 +656,6 @@
                     existing_account_model: AccountModel = default_role_account_qs.get()
                     existing_account_model.role_default = False
                     existing_account_model.save(update_fields=['role_default', 'updated'])
->>>>>>> 9fa8b583
 
             account_model = AccountModel(
                 code=code,
