"""
Django Ledger created by Miguel Sanda <msanda@arrobalytics.com>.
Copyright© EDMA Group Inc licensed under the GPLv3 Agreement.

AccountModel
------------
The AccountModel is a fundamental component of the Django Ledger system, responsible for categorizing and organizing
financial transactions related to an entity's assets, liabilities, and equity.

<<<<<<< HEAD
Account Types
-------------

In accordance with accounting principles, each AccountModel must be classified as either:

1. **DEBIT-type balance account**
2. **CREDIT-type balance account**

The account type determines how transactions affect the account's balance.

=======

AccountModel
------------

The AccountModel is a fundamental component of the Django Ledger system, responsible for categorizing and organizing
financial transactions related to an entity's assets, liabilities, and equity.

Account Types
-------------

In accordance with accounting principles, each AccountModel must be classified as either:

1. **DEBIT-type balance account**
2. **CREDIT-type balance account**

The account type determines how transactions affect the account's balance.

>>>>>>> 226a506a
Double Entry Accounting
-----------------------

The AccountModel is crucial in implementing double entry accounting systems:

* For DEBIT-type accounts:
  - A DEBIT increases the balance
  - A CREDIT decreases the balance

* For CREDIT-type accounts:
  - A CREDIT increases the balance
  - A DEBIT decreases the balance

Chart of Accounts
-----------------

Users have the flexibility to adopt a chart of accounts that best suits their EntityModel. Django Ledger provides a
default Chart of Accounts when creating a new EntityModel, which can be customized as needed.

Account Roles
-------------

All AccountModels must be assigned a role from the `ACCOUNT_ROLES` function in `django_ledger.io.roles`.
Roles serve several purposes:

1. Group accounts into common namespaces
2. Provide consistency across user-defined fields
3. Enable accurate generation of financial statements
4. Facilitate financial ratio calculations
"""
from itertools import groupby
from random import randint
from typing import Union, List, Optional
from uuid import uuid4

from django.core.exceptions import ValidationError
from django.db import models
from django.db.models import Q
from django.db.models.signals import pre_save
from django.urls import reverse
from django.utils.translation import gettext_lazy as _
from treebeard.mp_tree import MP_Node, MP_NodeManager, MP_NodeQuerySet

from django_ledger.io.io_core import get_localdate
from django_ledger.io.roles import (ACCOUNT_ROLE_CHOICES, BS_ROLES, GROUP_INVOICE, GROUP_BILL, validate_roles,
                                    GROUP_ASSETS,
                                    GROUP_LIABILITIES, GROUP_CAPITAL, GROUP_INCOME, GROUP_EXPENSES, GROUP_COGS,
                                    ROOT_GROUP, BS_BUCKETS, ROOT_ASSETS, ROOT_LIABILITIES,
                                    ROOT_CAPITAL, ROOT_INCOME, ROOT_EXPENSES, ROOT_COA, VALID_PARENTS)
from django_ledger.models.mixins import CreateUpdateMixIn
from django_ledger.models.utils import lazy_loader
from django_ledger.settings import DJANGO_LEDGER_ACCOUNT_CODE_GENERATE, DJANGO_LEDGER_ACCOUNT_CODE_USE_PREFIX

DEBIT = 'debit'
"""A constant, identifying a DEBIT Account or DEBIT transaction in the respective database fields"""

CREDIT = 'credit'
"""A constant, identifying a CREDIT Account or CREDIT transaction in the respective database fields"""


class AccountModelValidationError(ValidationError):
    pass


class AccountModelQuerySet(MP_NodeQuerySet):
    """
    Custom QuerySet for AccountModel inheriting from MP_NodeQuerySet.
    """

    def active(self):
        """
        Filters the queryset to include only active items.

        Returns
        -------
        AccountModelQuerySet
            A filtered queryset containing only the items marked as active.
        """
        return self.filter(active=True)

    def inactive(self):
        """
        Filters and returns queryset entries where the active field is set to False.

        Returns
        -------
        AccountModelQuerySet
            A queryset containing entries with active=False.
        """
        return self.filter(active=False)

    def locked(self):
        """
        Filters the queryset to include only locked AccountModels.

        Returns
        -------
        AccountModelQuerySet
            A queryset containing only the objects with locked set to True.
        """
        return self.filter(locked=True)

    def unlocked(self):
        """
        Returns a filtered list of items where the 'locked' attribute is set to False.

        Returns
        -------
        AccountModelQuerySet
            A queryset of items with 'locked' attribute set to False
        """
        return self.filter(locked=False)

    def with_roles(self, roles: Union[List, str]):
        """
        Filter the accounts based on the specified roles. This method helps to retrieve accounts associated
        with a particular role or a list of roles.

        For example, to get all accounts categorized under the role "asset_ppe_build" (which might include
        fixed assets like Buildings), you can utilize this method.

        Parameters
        ----------
        roles : Union[List[str], str]
            The role or a list of roles to filter the accounts by. If a single string is provided, it is converted
            into a list containing that role.

        Returns
        -------
        AccountModelQuerySet
            A QuerySet of accounts filtered by the provided roles.
        """
        if isinstance(roles, str):
            roles = [roles]
        roles = validate_roles(roles)
        return self.filter(role__in=roles)

    def expenses(self):
        """
        Retrieve a queryset containing expenses filtered by specified roles.

        This method filters the expenses based on roles defined in the
        `GROUP_EXPENSES` constant. It ensures that only the relevant expenses
        associated with the specified roles are included in the queryset.

        Returns
        -------
            AccountModelQuerySet
                A queryset consisting of expenses filtered according to the roles in `GROUP_EXPENSES`.
        """
        return self.filter(role__in=GROUP_EXPENSES)

    def is_coa_root(self):
        """
        Retrieves the Chart of Accounts (CoA) root node queryset.

        A Chart of Accounts Root is a foundational element indicating the primary node in the
        account hierarchy. This method filters the queryset to include only the Chart of Accounts (CoA)
        root node.

        Returns
        -------
            AccountModelQuerySet
        """
        return self.filter(role__in=ROOT_GROUP)

    def not_coa_root(self):
        """
        Exclude AccountModels with ROOT_GROUP role from the QuerySet.

        Returns
        -------
        AccountModelQuerySet
            A QuerySet excluding users with role in ROOT_GROUP.
        """
        return self.exclude(role__in=ROOT_GROUP)

    def for_entity(self, entity_slug, user_model):
        """
        Parameters
        ----------
        entity_slug : str
            The slug identifier for the entity.
        user_model : UserModel
            The user model instance to use for filtering.

        Returns
        -------
        AccountModelQuerySet
            A Django QuerySet filtered by the specified entity and user permissions, ordered by 'code'.
        """
        if isinstance(self, lazy_loader.get_entity_model()):
            return self.filter(
                Q(coa_model__entity=entity_slug) &
                (
                        Q(coa_model__entity__admin=user_model) |
                        Q(coa_model__entity__managers__in=[user_model])
                )
            ).order_by('code')
        return self.filter(
            Q(coa_model__entity__slug__exact=entity_slug) &
            (
                    Q(coa_model__entity__admin=user_model) |
                    Q(coa_model__entity__managers__in=[user_model])
            )
        ).order_by('code')

    def gb_bs_role(self):
        """
        Groups accounts by Balance Sheet Bucket and then further groups them by role.

        Returns
        -------
            List[Tuple]
                A list where each element is a tuple. The first element of the tuple is the BS bucket,
                and the second element is a list of tuples where each sub-tuple contains a role display
                and a list of accounts that fall into that role within the BS bucket.
        """
        accounts_gb = list((r, list(gb)) for r, gb in groupby(self, key=lambda acc: acc.get_bs_bucket()))
        return [
            (bsr, [
                (r, list(l)) for r, l in groupby(gb, key=lambda a: a.get_role_display())
            ]) for bsr, gb in accounts_gb
        ]

    def is_role_default(self):
        """
        Filter the queryset to include only entries where `role_default`
        is set to True, excluding entries marked as 'coa_root'.

        Returns
        -------
        AccountModelQuerySet
            Filtered queryset with `role_default` set to True and excluding 'coa_root' entries.
        """
        return self.not_coa_root().filter(role_default=True)

    def can_transact(self):
        """
        Filter the queryset to include only accounts that can accept new transactions.

        Returns
        -------
        QuerySet
            A QuerySet containing the filtered results.
        """
        return self.filter(
            Q(locked=False) & Q(active=True)
        )


class AccountModelManager(MP_NodeManager):
    """
    AccountModelManager class provides methods to manage and retrieve AccountModel objects.
    It inherits from MP_NodeManager for tree-like model implementation.
    """

    def get_queryset(self) -> AccountModelQuerySet:
        """
        Retrieve and return athe default AccountModel QuerySet.

        The query set is ordered by the 'path' field and uses 'select_related' to reduce the number of database queries
        by retrieving the related 'coa_model'.

        Returns
        -------
        AccountModelQuerySet
            An instance of AccountModelQuerySet ordered by 'path' and prefetching related 'coa_model'.
        """
        return AccountModelQuerySet(
            self.model,
            using=self._db
        ).order_by('path').select_related('coa_model')

    def for_user(self, user_model) -> AccountModelQuerySet:
        """
        Parameters
        ----------
        user_model : UserModel
            The user model instance to use for filtering.

        Returns
        -------
        AccountModelQuerySet
            The filtered queryset based on the user's permissions. Superusers get the complete queryset whereas other
            users get a filtered queryset based on their role as admin or manager in the entity.
        """
        qs = self.get_queryset()
        if user_model.is_superuser:
            return qs
        return qs.filter(
            Q(coa_model__entity__admin=user_model) |
            Q(coa_model__entity__managers__in=[user_model])
        )

    # todo: search for uses and pass EntityModel whenever possible.
    def for_entity(
            self,
            user_model,
            entity_slug,
            coa_slug: Optional[str] = None,
            select_coa_model: bool = True
    ) -> AccountModelQuerySet:
        """
        Retrieves accounts associated with the specified EntityModel.

        Parameters
        ----------
        user_model: User
            The Django User Model making the request to check for permissions.
        entity_slug: Union[EntityModel, str]
            The EntityModel instance or its slug to filter accounts by. If a slug is provided and `coa_slug` is None,
            an additional
            database query will be executed to determine the default Chart of Accounts.
        coa_slug: Optional[str], default=None
            The slug of the specific Chart of Accounts to use. If None, the default Chart of Accounts is selected.
        select_coa_model: bool, default=True
            If True, prefetches the CoA Model information in the QuerySet.

        Returns
        -------
        AccountModelQuerySet
            A QuerySet containing accounts associated with the specified EntityModel and Chart of Accounts.
        """
        qs = self.for_user(user_model)
        if select_coa_model:
            qs = qs.select_related('coa_model')

        EntityModel = lazy_loader.get_entity_model()
        if isinstance(entity_slug, EntityModel):
            entity_model = entity_slug
            qs = qs.filter(coa_model__entity=entity_model)
        elif isinstance(entity_slug, str):
            qs = qs.filter(coa_model__entity__slug__exact=entity_slug)
        else:
            raise AccountModelValidationError(message='Must pass an instance of EntityModel or String for entity_slug.')

        if coa_slug:
            qs = qs.filter(coa_model__slug__exact=coa_slug)
        return qs.order_by('coa_model')

    def for_entity_available(self, user_model, entity_slug, coa_slug: Optional[str] = None) -> AccountModelQuerySet:
        """
        Retrieve available and unlocked AccountModels for a specific EntityModel.

        This method filters AccountModels associated with the specified EntityModel
        that are active, not locked, and have an active Chart of Accounts.

        Parameters
        ----------
        user_model: User
            The Django User Model instance making the request, used to validate permissions.
<<<<<<< HEAD

        entity_slug: EntityModel or str
            The EntityModel instance or its slug to pull accounts from. If entity_slug is passed
            and coa_slug is None, an additional database query will be performed to determine
            the default Chart of Accounts.

=======

        entity_slug: EntityModel or str
            The EntityModel instance or its slug to pull accounts from. If entity_slug is passed
            and coa_slug is None, an additional database query will be performed to determine
            the default Chart of Accounts.

>>>>>>> 226a506a
        coa_slug: str, optional
            The specific Chart of Accounts to use. If None, the default Chart of Accounts will be pulled.

        Returns
        -------
        AccountModelQuerySet
            A QuerySet containing available and unlocked AccountModels for the specified EntityModel and Chart of Accounts.
        """
        qs = self.for_entity(
            user_model=user_model,
            entity_slug=entity_slug,
            coa_slug=coa_slug)
        return qs.filter(
            Q(active=True) &
            Q(locked=False) &
            Q(coa_model__active=True)
        )

    def with_roles(self, roles: Union[list, str], entity_slug, user_model) -> AccountModelQuerySet:
        """
        Retrieve accounts based on specific roles.

        This method filters accounts associated with a given role or a list of roles. For example, if you need to
        find all accounts under the "asset_ppe_build" role, which includes all buildings fixed assets, this method
        can be used.

        Parameters
        ----------
        entity_slug: EntityModel or str
            The EntityModel instance or its slug to fetch accounts from. If only the slug is provided and coa_slug is
            not specified, an additional database query will be performed to determine the default chart of accounts.
        user_model: User
            The Django User model instance making the request to ensure appropriate permissions are checked.
        roles: list or str
            Accepts either a single role as a string or a list of roles. Refer to io.roles.py for a comprehensive
            list of roles.

        Returns
        -------
        AccountModelQuerySet
            A QuerySet of accounts filtered by the specified roles.
        """
        roles = validate_roles(roles)
        if isinstance(roles, str):
            roles = [roles]
        qs = self.for_entity(entity_slug=entity_slug, user_model=user_model)
        return qs.filter(role__in=roles)

    def with_roles_available(self, roles: Union[list, str],
                             entity_slug,
                             user_model,
                             coa_slug: Optional[str]) -> AccountModelQuerySet:
        """
        Retrieve available and unlocked AccountModels for a specified EntityModel and list of roles.

        Parameters
        ----------
        roles : Union[list, str]
            A single role as a string or a list of roles.
        entity_slug : Union[str, 'EntityModel']
            The EntityModel object or its slug. If a slug is provided and `coa_slug` is None, an additional
            database query will be executed to fetch the default Chart of Accounts.
        user_model : 'UserModel'
            The Django UserModel instance making the request, used to check permissions.
        coa_slug : Optional[str], default None
            The specific Chart of Accounts slug. If None, the default Chart of Accounts will be used.
            This parameter assists in identifying the complete Chart of Accounts for the EntityModel.

        Returns
        -------
        AccountModelQuerySet
            A QuerySet containing available and unlocked AccountModel instances for the specified
            EntityModel and roles.
        """

        if isinstance(roles, str):
            roles = [roles]
        roles = validate_roles(roles)
        qs = self.for_entity_available(entity_slug=entity_slug, user_model=user_model)
        return qs.filter(role__in=roles)

    def coa_roots(self, user_model, entity_slug, coa_slug) -> AccountModelQuerySet:
        """
        Retrieves the root accounts of a specified Code of Accounts (CoA).

        Parameters
        ----------
        user_model: object
            The Django User model instance requesting the data, used for permission checking.
        entity_slug: Union[EntityModel, str]
            The entity or its slug from which to fetch accounts. If a slug is provided and `coa_slug` is None,
            an additional database query is performed to determine the default Code of Accounts.
        coa_slug: Optional[str]
            The specific chart of accounts to retrieve. If None, the default chart of accounts for the entity
            will be used. This is crucial for identifying the complete set of accounts for a given entity.

        Returns
        -------
        AccountModelQuerySet
            A queryset of root accounts for the specified Code of Accounts.
        """
        qs = self.for_entity(user_model=user_model, entity_slug=entity_slug, coa_slug=coa_slug)
        return qs.is_coa_root()

    def for_invoice(self, user_model, entity_slug: str, coa_slug: Optional[str] = None) -> AccountModelQuerySet:
        """
        Retrieves available and unlocked AccountModels for a specific EntityModel, specifically for the creation
        and management of Invoices.

        This method ensures that only relevant accounts are pulled, as defined under the roles in `GROUP_INVOICE`.
        These roles include: ASSET_CA_CASH, ASSET_CA_RECEIVABLES, and LIABILITY_CL_DEFERRED_REVENUE.

        Parameters
        ----------
        user_model: User
            The Django User Model instance requesting access. It is used to check the necessary permissions.

        entity_slug: Union[EntityModel, str]
            Specifies the EntityModel or its slug to pull accounts from. If a slug is provided and `coa_slug` is `None`,
            the method will perform an additional database query to determine the default chart of accounts.

        coa_slug: Optional[str], default=None
            Explicitly specifies which chart of accounts to use. If `None`, the method will default to using
            the EntityModel's default chart of accounts.

        Returns
        -------
        AccountModelQuerySet
            A QuerySet containing the AccountModels relevant for the specified EntityModel and the roles defined
            in `GROUP_INVOICE`.
        """
        qs = self.for_entity_available(
            user_model=user_model,
            entity_slug=entity_slug,
            coa_slug=coa_slug)
        return qs.filter(role__in=GROUP_INVOICE)

    def for_bill(self, user_model, entity_slug, coa_slug: Optional[str] = None) -> AccountModelQuerySet:
        """
        Retrieves only available and unlocked AccountModels for a specific EntityModel,
        specifically for the creation and management of Bills. Roles within the 'GROUP_BILL'
        context include: ASSET_CA_CASH, ASSET_CA_PREPAID, and LIABILITY_CL_ACC_PAYABLE.

        Parameters
        ----------
        user_model : Django User Model
            The Django User Model that is making the request, used to check for permissions.
<<<<<<< HEAD

        entity_slug : Union[EntityModel, str]
            The EntityModel or EntityModel slug from which to pull accounts. If given a slug and coa_slug
            is None, an additional database query will be made to determine the default chart of accounts.

=======

        entity_slug : Union[EntityModel, str]
            The EntityModel or EntityModel slug from which to pull accounts. If given a slug and coa_slug
            is None, an additional database query will be made to determine the default chart of accounts.

>>>>>>> 226a506a
        coa_slug : Optional[str]
            The specific chart of accounts to use. If None, it will default to the EntityModel's default chart of accounts.

        Returns
        -------
        AccountModelQuerySet
            A QuerySet of the requested EntityModel's chart of accounts.
        """
        qs = self.for_entity_available(
            user_model=user_model,
            entity_slug=entity_slug,
            coa_slug=coa_slug)
        return qs.filter(role__in=GROUP_BILL)


def account_code_validator(value: str):
    if not value.isalnum():
        raise AccountModelValidationError(_('Account code must be alpha numeric, got {%s}') % value)


class AccountModelAbstract(MP_Node, CreateUpdateMixIn):
    """
    Abstract class representing an Account Model.

    Attributes
    ----------
    BALANCE_TYPE : list
        List of choices for the balance type of the account. Options include 'Credit' and 'Debit'.
    uuid : UUIDField
        Unique identifier for each account instance.
    code : CharField
        Code representing the account, constrained by length and specific validation rules.
    name : CharField
        Name of the account, constrained by length.
    role : CharField
        Role associated with the account, with specific predefined choices.
    role_default : BooleanField
        Flag indicating if this account is the default for its role.
    balance_type : CharField
        Type of balance the account holds, must be either 'debit' or 'credit'.
    locked : BooleanField
        Indicates whether the account is locked.
    active : BooleanField
        Indicates whether the account is active.
    coa_model : ForeignKey
        Reference to the associated ChartOfAccountModel.
    """

    BALANCE_TYPE = [
        (CREDIT, _('Credit')),
        (DEBIT, _('Debit'))
    ]

    uuid = models.UUIDField(default=uuid4, editable=False, primary_key=True)
    code = models.CharField(max_length=10, verbose_name=_('Account Code'), validators=[account_code_validator])
    name = models.CharField(max_length=100, verbose_name=_('Account Name'))
    role = models.CharField(max_length=30, choices=ACCOUNT_ROLE_CHOICES, verbose_name=_('Account Role'))
    role_default = models.BooleanField(null=True, blank=True, verbose_name=_('Coa Role Default Account'))
    balance_type = models.CharField(max_length=6, choices=BALANCE_TYPE, verbose_name=_('Account Balance Type'))
    locked = models.BooleanField(default=False, verbose_name=_('Locked'))
    active = models.BooleanField(default=False, verbose_name=_('Active'))
    coa_model = models.ForeignKey('django_ledger.ChartOfAccountModel',
                                  on_delete=models.CASCADE,
                                  editable=False,
                                  verbose_name=_('Chart of Accounts'))
    objects = AccountModelManager()
    node_order_by = ['uuid']

    class Meta:
        abstract = True
        ordering = ['-created']
        verbose_name = _('Account')
        verbose_name_plural = _('Accounts')
        unique_together = [
            ('coa_model', 'code'),
            ('coa_model', 'role', 'role_default')
        ]
        indexes = [
            models.Index(fields=['role']),
            models.Index(fields=['balance_type']),
            models.Index(fields=['active']),
            models.Index(fields=['locked']),
            models.Index(fields=['coa_model', 'code']),
            models.Index(fields=['code'])
        ]

    def __str__(self):
        return '{x1} - {x5}: {x2} ({x3}/{x4})'.format(
            x1=self.role_bs.upper(),
            x2=self.name,
            x3=self.role.upper(),
            x4=self.balance_type,
            x5=self.code
        )

    @classmethod
    def create_account(cls,
                       name: str,
                       role: bool,
                       balance_type: str,
                       is_role_default: bool = False,
                       locked: bool = False,
                       active: bool = False,
                       **kwargs):
        """
        Create a new AccountModel instance, managing parent/child relationships properly.

        This convenience method ensures correct creation of new accounts, handling the intricate logic needed for
        maintaining hierarchical relationships between accounts.

        Parameters
        ----------
        name : str
            Name of the new account entity.
        role : str
            Role assigned to the account.
        balance_type : str
            Type of balance associated with the account. Must be either 'debit' or 'credit'.
        is_role_default : bool, optional
            Indicates if the account should be the default for its role. Only one default account per role is allowed.
            Defaults to False.
        locked : bool, optional
            Flags the account as locked. Defaults to False.
        active : bool, optional
            Flags the account as active. Defaults to True.
        **kwargs : dict, optional
            Additional attributes for account creation.

        Returns
        -------
        AccountModel
            The newly created `AccountModel` instance.
        """
        account_model = cls(
            name=name,
            role=role,
            balance_type=balance_type,
            role_default=is_role_default,
            locked=locked,
            active=active,
            **kwargs
        )
        account_model.clean()
        account_model = cls.add_root(instance=account_model)
        return account_model

    @property
    def role_bs(self) -> str:
        """
        Returns the principal role of the account on the balance sheet.

        The principal role can be one of the following:
        - 'asset'
        - 'liability'
        - 'equity'

        Returns
        -------
        str
            A string representing the principal role of the account on the balance sheet.
        """
        return BS_ROLES.get(self.role)

    def is_root_account(self):
        """
        Checks if the current user's role belongs to the ROOT_GROUP.

        Returns
        -------
        bool
            True if the role is in the ROOT_GROUP, False otherwise
        """
        return self.role in ROOT_GROUP

    def is_debit(self) -> bool:
        """
        Checks if the account has a DEBIT balance type.

        Returns
        -------
        bool
            True if account has a DEBIT balance, else False.
        """
        return self.balance_type == DEBIT

    def is_credit(self):
        """
        Checks if the Account Model has a CREDIT balance type.

        Returns
        -------
        bool
            True if account has a CREDIT balance, else False.
        """
        return self.balance_type == CREDIT

    def is_coa_root(self):
        """
        Check if the current Account Model role is 'ROOT_COA'.

        Returns
        -------
        bool
            True if the role is 'ROOT_COA', False otherwise.
        """
        return self.role == ROOT_COA

    def is_asset(self) -> bool:
        """
        Determines if the current Account Model role of the instance is considered an asset.

        Returns
        -------
        bool
            True if the role is part of the GROUP_ASSETS, False otherwise.
        """
        return self.role in GROUP_ASSETS

    def is_liability(self) -> bool:
        """
        Determines if the current Account Model role is considered a liability.

        Returns
        -------
        bool
            True if the role is part of GROUP_LIABILITIES, otherwise False.
        """
        return self.role in GROUP_LIABILITIES

    def is_capital(self) -> bool:
        """
        Checks if the current Account Model role is in the capital group.

        Returns
        -------
        bool
            True if the role is in GROUP_CAPITAL, otherwise False.
        """
        return self.role in GROUP_CAPITAL

    def is_income(self) -> bool:
        """
        Determines whether the current Account Model role belongs to the income group.

        Parameters
        ----------
        self : object
            The instance of the class containing attribute 'role'.

        Returns
        -------
        bool
            True if the role is in the GROUP_INCOME list, False otherwise.
        """
        return self.role in GROUP_INCOME

    def is_cogs(self) -> bool:
        """
        Determines if the role of the object is part of the GROUP_COGS.

        Returns
        -------
        bool
            True if the object's role is part of the GROUP_COGS, False otherwise.
        """
        return self.role in GROUP_COGS

    def is_expense(self) -> bool:
        """
        Checks if the current Account Model `role` is categorized under `GROUP_EXPENSES`.

        Parameters
        ----------
        None

        Returns
        -------
        bool
            True if `role` is in `GROUP_EXPENSES`, otherwise False.
        """
        return self.role in GROUP_EXPENSES

    def is_active(self) -> bool:
        """
        Determines if the current instance is active.

        Returns
        -------
        bool
            True if the instance is active, otherwise False
        """
        return self.active is True

    def is_locked(self) -> bool:
        """
        Determines if the current object is locked.

        Returns
        -------
        bool
            True if the object is locked, False otherwise.

        """
        return self.locked is True

    def can_activate(self):
        """
        Determines if the object can be activated.

        Returns
        -------
        bool
            True if the object is inactive, otherwise False.
        """
        return all([
            self.active is False
        ])

    def can_deactivate(self):
        """
        Determine if the object can be deactivated.

        Checks if the `active` attribute is set to `True`.

        Returns
        -------
        bool
            True if the object is currently active and can be deactivated, otherwise False.
        """
        return all([
            self.active is True
        ])

    def can_lock(self):
        return all([
            self.locked is False
        ])

    def can_unlock(self):
        return all([
            self.locked is True
        ])

    def lock(self, commit: bool = True, raise_exception: bool = True, **kwargs):
        if not self.can_lock():
            if raise_exception:
                raise AccountModelValidationError(
                    message=_(f'Cannot lock account {self.code}: {self.name}. Active: {self.is_active()}')
                )
            return

        self.locked = True
        if commit:
            self.save(update_fields=[
                'locked',
                'updated'
            ])

    def unlock(self, commit: bool = True, raise_exception: bool = True, **kwargs):
        if not self.can_unlock():
            if raise_exception:
                raise AccountModelValidationError(
                    message=_(f'Cannot unlock account {self.code}: {self.name}. Active: {self.is_active()}')
                )
            return

        self.locked = False
        if commit:
            self.save(update_fields=[
                'locked',
                'updated'
            ])

    def activate(self, commit: bool = True, raise_exception: bool = True, **kwargs):
        """
        Checks if the Account Model instance can be activated, then Activates the AccountModel instance.
        Raises exception if AccountModel cannot be activated.

        Parameters
        ----------
        commit : bool, optional
            If True, commit the changes to the database by calling the save method.
        raise_exception : bool, optional
            If True, raises an AccountModelValidationError if the account cannot be activated.
        kwargs : dict
            Additional parameters that can be passed for further customization.
        """
        if not self.can_activate():
            if raise_exception:
                raise AccountModelValidationError(
                    message=_(f'Cannot activate account {self.code}: {self.name}. Active: {self.is_active()}')
                )
            return
        self.active = True
        if commit:
            self.save(update_fields=[
                'active',
                'updated'
            ])

    def deactivate(self, commit: bool = True, raise_exception: bool = True, **kwargs):
        """
        Checks if the Account Model instance can be de-activated, then De-activates the AccountModel instance.
        Raises exception if AccountModel cannot be de-activated.

        Parameters
        ----------
        commit : bool, optional
            If True, commit the changes to the database by calling the save method.
        raise_exception : bool, optional
            If True, raises an AccountModelValidationError if the account cannot be activated.
        kwargs : dict
            Additional parameters that can be passed for further customization.
        """
        if not self.can_deactivate():
            if raise_exception:
                raise AccountModelValidationError(
                    message=_(f'Cannot deactivate account {self.code}: {self.name}. Active: {self.is_active()}')
                )
            return
        self.active = False
        if commit:
            self.save(
                update_fields=[
                    'active',
                    'updated'
                ])

    def can_transact(self) -> bool:
        """
        Determines if a transaction can be performed based on multiple conditions.

        Returns
        -------
        bool
            True if all conditions are met, enabling a transaction; False otherwise.

        Conditions:
        1. The chart of accounts (coa_model) must be active.
        2. The entity must not be locked.
        3. The entity itself must be active.
        """
        return all([
            self.coa_model.is_active(),
            not self.is_locked(),
            self.is_active()
        ])

    def get_code_prefix(self) -> str:
        """
        Returns the code prefix based on the account type.

        This method determines the account type by calling the respective
        account type methods and returns the corresponding code prefix based on Accounting best practices..

        Returns
        -------
        str
            The code prefix for the account type. The possible values are:
            '1' for assets, '2' for liabilities, '3' for capital,
            '4' for income, '5' for cost of goods sold (COGS),
            '6' for expenses.

        Raises
        ------
        AccountModelValidationError
            If the account role does not match any of the predefined categories.
        """
        if self.is_asset():
            return '1'
        elif self.is_liability():
            return '2'
        elif self.is_capital():
            return '3'
        elif self.is_income():
            return '4'
        elif self.is_cogs():
            return '5'
        elif self.is_expense():
            return '6'
        raise AccountModelValidationError(f'Invalid role match for role {self.role}...')

    def get_root_role(self) -> str:
        """
        Returns the root role corresponding to the account type.

        Returns
        -------
        str
            The root role corresponding to the account type.

        Raises
        ------
        AccountModelValidationError
            If no valid role match is found for the account's role.
        """
        if self.is_asset():
            return ROOT_ASSETS
        elif self.is_liability():
            return ROOT_LIABILITIES
        elif self.is_capital():
            return ROOT_CAPITAL
        elif self.is_income():
            return ROOT_INCOME
        elif self.is_cogs():
            return ROOT_GROUP
        elif self.is_expense():
            return ROOT_EXPENSES
        elif self.is_coa_root():
            return ROOT_COA
        raise AccountModelValidationError(f'Invalid role match for role {self.role}...')

    def get_account_move_choice_queryset(self):
        """
        Retrieves a filtered queryset of account models that the current Account Model instance
        can be a child of.

        The queryset is filtered based on the specified role and its hierarchical parent roles.
        Account models with a UUID matching the current instance's UUID are excluded from the results.

        Returns
        -------
        QuerySet
            A filtered set of account models suitable for moving the current instance under.
        """
        return self.coa_model.accountmodel_set.filter(
            role__in=[
                self.role,
                self.get_root_role(),
                *VALID_PARENTS.get(self.role, [])
            ],
        ).exclude(uuid__exact=self.uuid)

    def get_bs_bucket(self) -> str:
        return BS_BUCKETS[self.get_code_prefix()]

    def is_indented(self):
        """
        Check if the current depth level is greater than 2.

        Returns
        -------
        bool
            True if the depth is greater than 2, False otherwise.
        """
        return self.depth > 2

    def get_html_pixel_indent(self):
        """
        Calculates the pixel indentation for HTML elements based on the depth attribute for UI purposes

        Returns
        -------
        str
            The calculated pixel indentation as a string with 'px' suffix.
        """
        return f'{(self.depth - 2) * 40}px'

    def generate_random_code(self):
        """
        Generates a random code for the account adding a prefix 1-6 depending on account role.

        Raises
        ------
        AccountModelValidationError
            If the account role is not assigned before code generation.

        Returns
        -------
        str
            A randomly generated code prefixed with a role-based prefix.
        """
        if not self.role:
            raise AccountModelValidationError('Must assign account role before generate random code')

        prefix = self.get_code_prefix()
        ri = randint(10000, 99999)
        return f'{prefix}{ri}'

    def get_absolute_url(self):
        return reverse(
            viewname='django_ledger:account-detail-year',
            kwargs={
                'account_pk': self.uuid,
                'entity_slug': self.coa_model.entity.slug,
                'year': get_localdate().year
            }
        )

    def clean(self):
        if not self.code and DJANGO_LEDGER_ACCOUNT_CODE_GENERATE:
            self.code = self.generate_random_code()

        if DJANGO_LEDGER_ACCOUNT_CODE_USE_PREFIX:
            pf = self.get_code_prefix()
            if self.code[0] != pf:
                raise AccountModelValidationError(f'Account {self.get_role_display()} code {self.code} '
                                                  f'must start with {pf} for CoA consistency')


class AccountModel(AccountModelAbstract):
    """
    Base Account Model from Account Model Abstract Class
    """


def accountmodel_presave(instance: AccountModel, **kwargs):
    if instance.role_default is False:
        instance.role_default = None


pre_save.connect(receiver=accountmodel_presave, sender=AccountModel)<|MERGE_RESOLUTION|>--- conflicted
+++ resolved
@@ -2,12 +2,17 @@
 Django Ledger created by Miguel Sanda <msanda@arrobalytics.com>.
 Copyright© EDMA Group Inc licensed under the GPLv3 Agreement.
 
+Contributions to this module:
+    * Miguel Sanda <msanda@arrobalytics.com>
+    * Pranav P Tulshyan <ptulshyan77@gmail.com>
+
+
 AccountModel
 ------------
+
 The AccountModel is a fundamental component of the Django Ledger system, responsible for categorizing and organizing
 financial transactions related to an entity's assets, liabilities, and equity.
 
-<<<<<<< HEAD
 Account Types
 -------------
 
@@ -18,25 +23,6 @@
 
 The account type determines how transactions affect the account's balance.
 
-=======
-
-AccountModel
-------------
-
-The AccountModel is a fundamental component of the Django Ledger system, responsible for categorizing and organizing
-financial transactions related to an entity's assets, liabilities, and equity.
-
-Account Types
--------------
-
-In accordance with accounting principles, each AccountModel must be classified as either:
-
-1. **DEBIT-type balance account**
-2. **CREDIT-type balance account**
-
-The account type determines how transactions affect the account's balance.
-
->>>>>>> 226a506a
 Double Entry Accounting
 -----------------------
 
@@ -389,21 +375,12 @@
         ----------
         user_model: User
             The Django User Model instance making the request, used to validate permissions.
-<<<<<<< HEAD
 
         entity_slug: EntityModel or str
             The EntityModel instance or its slug to pull accounts from. If entity_slug is passed
             and coa_slug is None, an additional database query will be performed to determine
             the default Chart of Accounts.
 
-=======
-
-        entity_slug: EntityModel or str
-            The EntityModel instance or its slug to pull accounts from. If entity_slug is passed
-            and coa_slug is None, an additional database query will be performed to determine
-            the default Chart of Accounts.
-
->>>>>>> 226a506a
         coa_slug: str, optional
             The specific Chart of Accounts to use. If None, the default Chart of Accounts will be pulled.
 
@@ -551,19 +528,11 @@
         ----------
         user_model : Django User Model
             The Django User Model that is making the request, used to check for permissions.
-<<<<<<< HEAD
 
         entity_slug : Union[EntityModel, str]
             The EntityModel or EntityModel slug from which to pull accounts. If given a slug and coa_slug
             is None, an additional database query will be made to determine the default chart of accounts.
 
-=======
-
-        entity_slug : Union[EntityModel, str]
-            The EntityModel or EntityModel slug from which to pull accounts. If given a slug and coa_slug
-            is None, an additional database query will be made to determine the default chart of accounts.
-
->>>>>>> 226a506a
         coa_slug : Optional[str]
             The specific chart of accounts to use. If None, it will default to the EntityModel's default chart of accounts.
 
@@ -897,46 +866,6 @@
             self.active is True
         ])
 
-    def can_lock(self):
-        return all([
-            self.locked is False
-        ])
-
-    def can_unlock(self):
-        return all([
-            self.locked is True
-        ])
-
-    def lock(self, commit: bool = True, raise_exception: bool = True, **kwargs):
-        if not self.can_lock():
-            if raise_exception:
-                raise AccountModelValidationError(
-                    message=_(f'Cannot lock account {self.code}: {self.name}. Active: {self.is_active()}')
-                )
-            return
-
-        self.locked = True
-        if commit:
-            self.save(update_fields=[
-                'locked',
-                'updated'
-            ])
-
-    def unlock(self, commit: bool = True, raise_exception: bool = True, **kwargs):
-        if not self.can_unlock():
-            if raise_exception:
-                raise AccountModelValidationError(
-                    message=_(f'Cannot unlock account {self.code}: {self.name}. Active: {self.is_active()}')
-                )
-            return
-
-        self.locked = False
-        if commit:
-            self.save(update_fields=[
-                'locked',
-                'updated'
-            ])
-
     def activate(self, commit: bool = True, raise_exception: bool = True, **kwargs):
         """
         Checks if the Account Model instance can be activated, then Activates the AccountModel instance.
