--- conflicted
+++ resolved
@@ -9,11 +9,7 @@
 default_app_config = 'django_ledger.apps.DjangoLedgerConfig'
 
 """Django Ledger"""
-<<<<<<< HEAD
-__version__ = '0.4.0.3'
-=======
 __version__ = '0.4.0.4'
->>>>>>> b0fdceec
 __license__ = 'GPLv3 License'
 
 __author__ = 'Miguel Sanda'
