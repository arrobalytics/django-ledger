--- conflicted
+++ resolved
@@ -4,23 +4,6 @@
 {% load django_ledger %}
 
 {% block view_content %}
-<<<<<<< HEAD
-    <div class="columns is-centered">
-        <div class="column is-6-desktop">
-            <div class="box">
-                <form action="{% url 'django_ledger:bank-account-create' entity_slug=view.kwargs.entity_slug %}"
-                      method="post">
-                    {% csrf_token %}
-                    {{ form.as_p }}
-                    <button type="submit"
-                            class="button is-primary is-outlined is-fullwidth djetler_my_1">{% trans 'Create' %}
-                    </button>
-                    <a href="{% url 'django_ledger:bank-account-list' entity_slug=view.kwargs.entity_slug %}"
-                       class="button is-small is-dark is-fullwidth">{% trans 'Back' %}</a>
-                </form>
-            </div>
-        </div>
-=======
     <div class="box">
         <form method="post">
             {% csrf_token %}
@@ -31,8 +14,8 @@
             <a href="{% url 'django_ledger:entity-dashboard' entity_slug=view.kwargs.entity_slug %}"
                class="button is-small is-dark is-fullwidth">Back</a>
         </form>
->>>>>>> 57331cf4
     </div>
+
 {% endblock %}
 
 
