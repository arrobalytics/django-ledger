{% load django_ledger %}
{% load trans from i18n %}

<div class="card">
    <div class="card-content">
        <div class="has-text-centered">
<<<<<<< HEAD
            <h2 class="is-size-4 has-font-weight-medium">
=======
            <h2 class="is-size-2 has-font-weight-medium">
                {% if has_year %}Fiscal Year {{ to_date.year }}{% endif %}
>>>>>>> 0e4c326d
                {% if has_month %}{{ to_date | date:"F Y" }}{% endif %}
                {% if has_quarter %}Q{{ quarter }} {{ year }}{% endif %}
                {% if has_date %}{{ to_date | date }}{% endif %}
            </h2>
        </div>

        <p>Year:
            <a href="{{ previous_year_url }}"><< {{ previous_year }}</a> |
            <a href="{{ current_year_url }}">{{ year }}</a> |
            <a href="{{ next_year_url }}">{{ next_year }} >></a>
        </p>

        <p>Quarter:
            {% for q_url in quarter_urls %}
                <a href="{{ q_url.url }}">{{ q_url.quarter_name }}</a> {% if not forloop.last %}|{% endif %}
            {% endfor %}
        </p>
        <p>Month:
            {% for m_url in month_urls %}
                <a href="{{ m_url.url }}">{{ m_url.month_abbr }}</a> {% if not forloop.last %}|{% endif %}
            {% endfor %}
        </p>

        <div class="has-text-centered">
            {% if has_date %}
                <p class="has-text-weight-bold is-italic mt-2">{{ from_date | date:"m/d/Y" }}</p>
            {% else %}
                <p class="has-text-weight-bold is-italic mt-2">
                    {{ from_date | date:"m/d/Y" }}
                    {% trans 'thru' %}
                    {{ to_date | date:"m/d/Y" }}</p>
            {% endif %}

            <a href="{{ current_month_url }}">{% trans 'Go To Current Month' %}</a>
        </div>
        <div class="has-text-centered">
            {% date_picker date_navigation_url %}
        </div>
    </div>
</div><|MERGE_RESOLUTION|>--- conflicted
+++ resolved
@@ -4,12 +4,8 @@
 <div class="card">
     <div class="card-content">
         <div class="has-text-centered">
-<<<<<<< HEAD
-            <h2 class="is-size-4 has-font-weight-medium">
-=======
             <h2 class="is-size-2 has-font-weight-medium">
                 {% if has_year %}Fiscal Year {{ to_date.year }}{% endif %}
->>>>>>> 0e4c326d
                 {% if has_month %}{{ to_date | date:"F Y" }}{% endif %}
                 {% if has_quarter %}Q{{ quarter }} {{ year }}{% endif %}
                 {% if has_date %}{{ to_date | date }}{% endif %}
