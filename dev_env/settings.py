--- conflicted
+++ resolved
@@ -14,11 +14,7 @@
     'django.contrib.staticfiles',
     'graphene_django',
     'django_ledger',
-<<<<<<< HEAD
     'graphql_auth', #  api authentication
-=======
-    'graphql_auth',  # api authentication
->>>>>>> 2dec4355
 ]
 
 MIDDLEWARE = [
@@ -101,7 +97,6 @@
     'SCHEMA': 'django_ledger.contrib.django_ledger_graphql.api.schema',
     'SCHEMA_OUTPUT': '../django_ledger/contrib/django_ledger_graphql/schema.graphql',  # defaults to schema.json,
     # 'SCHEMA_INDENT': 2,  # Defaults to None (displays all data on a single line)
-<<<<<<< HEAD
     'MIDDLEWARE': [
         'graphql_jwt.middleware.JSONWebTokenMiddleware',
     ],
@@ -131,8 +126,6 @@
 }
 
 EMAIL_BACKEND = 'django.core.mail.backends.console.EmailBackend'
-=======
 }
 
-DEFAULT_AUTO_FIELD = 'django.db.models.BigAutoField'
->>>>>>> 2dec4355
+DEFAULT_AUTO_FIELD = 'django.db.models.BigAutoField'