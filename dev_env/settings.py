import os

BASE_DIR = os.path.dirname(os.path.dirname(os.path.abspath(__file__)))
SECRET_KEY = 'djangoledger1234!DoNotUse!'
DEBUG = True

ALLOWED_HOSTS = []

INSTALLED_APPS = [
    'django.contrib.admin',
    'django.contrib.auth',
    'django.contrib.contenttypes',
    'django.contrib.sessions',
    'django.contrib.messages',
    'django.contrib.staticfiles',
    'graphene_django',
    'django_ledger',
    'graphql_auth', #  api authentication
]

MIDDLEWARE = [
    'django.middleware.security.SecurityMiddleware',
    'django.contrib.sessions.middleware.SessionMiddleware',
    'django.middleware.common.CommonMiddleware',
    'django.middleware.csrf.CsrfViewMiddleware',
    'django.contrib.auth.middleware.AuthenticationMiddleware',
    'django.contrib.messages.middleware.MessageMiddleware',
    'django.middleware.clickjacking.XFrameOptionsMiddleware',
]

ROOT_URLCONF = 'dev_env.urls'

TEMPLATES = [
    {
        'BACKEND': 'django.template.backends.django.DjangoTemplates',
        'DIRS': [os.path.join(BASE_DIR, 'templates')]
        ,
        'APP_DIRS': True,
        'OPTIONS': {
            'context_processors': [
                'django.template.context_processors.debug',
                'django.template.context_processors.request',
                'django.contrib.auth.context_processors.auth',
                'django.contrib.messages.context_processors.messages',
            ],
        },
    },
]

WSGI_APPLICATION = 'dev_env.wsgi.application'

# Database
# https://docs.djangoproject.com/en/2.2/ref/settings/#databases

DATABASES = {
    'default': {
        'ENGINE': 'django.db.backends.sqlite3',
        'NAME': os.path.join(BASE_DIR, 'db.sqlite3'),
    }
}

# Password validation
# https://docs.djangoproject.com/en/2.2/ref/settings/#auth-password-validators

AUTH_PASSWORD_VALIDATORS = [
    {
        'NAME': 'django.contrib.auth.password_validation.UserAttributeSimilarityValidator',
    },
    {
        'NAME': 'django.contrib.auth.password_validation.MinimumLengthValidator',
    },
    {
        'NAME': 'django.contrib.auth.password_validation.CommonPasswordValidator',
    },
    {
        'NAME': 'django.contrib.auth.password_validation.NumericPasswordValidator',
    },
]

# Internationalization
# https://docs.djangoproject.com/en/2.2/topics/i18n/

LANGUAGE_CODE = 'en-us'

TIME_ZONE = 'US/Eastern'

USE_I18N = True
USE_L10N = True
USE_TZ = True

# Static files (CSS, JavaScript, Images)
# https://docs.djangoproject.com/en/2.2/howto/static-files/

STATIC_URL = '/static/'
LOGIN_URL = '/auth/login/'

GRAPHENE = {
    'SCHEMA': 'django_ledger.contrib.django_ledger_graphql.api.schema',
    'SCHEMA_OUTPUT': '../django_ledger/contrib/django_ledger_graphql/schema.graphql',  # defaults to schema.json,
    # 'SCHEMA_INDENT': 2,  # Defaults to None (displays all data on a single line)
<<<<<<< HEAD
}
=======
    'MIDDLEWARE': [
        'graphql_jwt.middleware.JSONWebTokenMiddleware',
    ],
}

AUTHENTICATION_BACKENDS = [
    'graphql_jwt.backends.JSONWebTokenBackend',
    'django.contrib.auth.backends.ModelBackend',
]

GRAPHQL_JWT = {
    'JWT_ALLOW_ARGUMENT': True,
    #...
    "JWT_ALLOW_ANY_CLASSES": [
        "graphql_auth.mutations.Register",
        "graphql_auth.mutations.VerifyAccount",
        "graphql_auth.mutations.ResendActivationEmail",
        "graphql_auth.mutations.SendPasswordResetEmail",
        "graphql_auth.mutations.PasswordReset",
        "graphql_auth.mutations.ObtainJSONWebToken",
        "graphql_auth.mutations.VerifyToken",
        "graphql_auth.mutations.RefreshToken",
        "graphql_auth.mutations.RevokeToken",
        "graphql_auth.mutations.VerifySecondaryEmail",
        
    ],
}

EMAIL_BACKEND = 'django.core.mail.backends.console.EmailBackend'

DEFAULT_AUTO_FIELD = 'django.db.models.BigAutoField'
>>>>>>> 868687b6
<|MERGE_RESOLUTION|>--- conflicted
+++ resolved
@@ -1,5 +1,4 @@
 import os
-
 BASE_DIR = os.path.dirname(os.path.dirname(os.path.abspath(__file__)))
 SECRET_KEY = 'djangoledger1234!DoNotUse!'
 DEBUG = True
@@ -98,9 +97,6 @@
     'SCHEMA': 'django_ledger.contrib.django_ledger_graphql.api.schema',
     'SCHEMA_OUTPUT': '../django_ledger/contrib/django_ledger_graphql/schema.graphql',  # defaults to schema.json,
     # 'SCHEMA_INDENT': 2,  # Defaults to None (displays all data on a single line)
-<<<<<<< HEAD
-}
-=======
     'MIDDLEWARE': [
         'graphql_jwt.middleware.JSONWebTokenMiddleware',
     ],
@@ -131,5 +127,4 @@
 
 EMAIL_BACKEND = 'django.core.mail.backends.console.EmailBackend'
 
-DEFAULT_AUTO_FIELD = 'django.db.models.BigAutoField'
->>>>>>> 868687b6
+DEFAULT_AUTO_FIELD = 'django.db.models.BigAutoField'